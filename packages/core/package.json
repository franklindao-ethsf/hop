--- conflicted
+++ resolved
@@ -1,10 +1,6 @@
 {
   "name": "@hop-protocol/core",
-<<<<<<< HEAD
-  "version": "0.0.1-beta.49",
-=======
   "version": "0.0.1-beta.50",
->>>>>>> 055c0b14
   "description": "Hop Protocol networks config",
   "main": "index.js",
   "types": "index.d.ts",
