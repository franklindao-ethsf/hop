import { Config } from './types'

export const config : Config = {
  bonderFeeBps: {
    ETH: {
      ethereum: 1,
      polygon: 1,
      gnosis: 1,
      optimism: 1,
      arbitrum: 1
<<<<<<< HEAD
    },
    USDC: {
      ethereum: 1,
      polygon: 1,
      optimism: 1,
      arbitrum: 1
    },
    HOP: {
      ethereum: 1,
      polygon: 1,
      optimism: 1,
      arbitrum: 1
    },
=======
    },
    USDC: {
      ethereum: 1,
      polygon: 1,
      optimism: 1,
      arbitrum: 1
    }
>>>>>>> 9704135f
  },
  destinationFeeGasPriceMultiplier: 1,
  relayerFeeEnabled: {
    polygon: false,
    optimism: false,
    arbitrum: false
  }
}<|MERGE_RESOLUTION|>--- conflicted
+++ resolved
@@ -8,7 +8,6 @@
       gnosis: 1,
       optimism: 1,
       arbitrum: 1
-<<<<<<< HEAD
     },
     USDC: {
       ethereum: 1,
@@ -21,16 +20,7 @@
       polygon: 1,
       optimism: 1,
       arbitrum: 1
-    },
-=======
-    },
-    USDC: {
-      ethereum: 1,
-      polygon: 1,
-      optimism: 1,
-      arbitrum: 1
     }
->>>>>>> 9704135f
   },
   destinationFeeGasPriceMultiplier: 1,
   relayerFeeEnabled: {
