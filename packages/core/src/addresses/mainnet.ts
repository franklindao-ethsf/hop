--- conflicted
+++ resolved
@@ -206,8 +206,6 @@
         arbitrum: '0x881296Edcb252080bd476c464cEB521d08df7631',
         gnosis: '0x881296Edcb252080bd476c464cEB521d08df7631',
         optimism: '0x881296Edcb252080bd476c464cEB521d08df7631'
-<<<<<<< HEAD
-=======
       }
     },
     SNX: {
@@ -224,7 +222,6 @@
       },
       optimism: {
         ethereum: '0x547d28cDd6A69e3366d6aE3EC39543F09Bd09417'
->>>>>>> c73aa312
       }
     }
   },
@@ -571,7 +568,6 @@
         bridgeDeployedBlockNumber: 2481596
       }
     },
-<<<<<<< HEAD
     HOP: {
       ethereum: {
         l1CanonicalToken: '0xc5102fE9359FD9a28f877a67E36B0F050d81a3CC',
@@ -631,7 +627,8 @@
         l2SaddleSwap: '0x0000000000000000000000000000000000000000',
         l2SaddleLpToken: '0x0000000000000000000000000000000000000000',
         bridgeDeployedBlockNumber: 26088165
-=======
+      }
+    },
     SNX: {
       ethereum: {
         l1CanonicalToken: '0xc011a73ee8576fb46f5e1c5751ca3b9fe0af2a6f',
@@ -668,7 +665,6 @@
         l2SaddleSwap: '0x8d4063E82A4Db8CdAed46932E1c71e03CA69Bede',
         l2SaddleLpToken: '0xBD08972Cef7C9a5A046C9Ef13C9c3CE13739B8d6',
         bridgeDeployedBlockNumber: 27410328
->>>>>>> c73aa312
       }
     }
   }
