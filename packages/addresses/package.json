{
  "name": "@hop-protocol/addresses",
<<<<<<< HEAD
  "version": "0.0.1-beta.25",
=======
  "version": "0.0.1-beta.26",
>>>>>>> 8f64a3bf
  "description": "The Hop Protocol Smart Contract addresses",
  "main": "dist/index.js",
  "types": "dist/index.d.ts",
  "scripts": {
    "test": "jest test",
    "dev": "npm run version && tsc --watch",
    "build": "npm run version && npm run build:ts",
    "build:ts": "tsc",
    "clean": "rimraf dist",
    "version": "echo \"export default '$(cat package.json | jq -r '.version')'\" > src/version.ts",
    "version:bump": "npm version prerelease --preid=beta",
    "lint": "prettier-standard --format",
    "publish:latest": "npm publish --tag latest --access public",
    "publish:beta": "npm publish --tag beta --access public",
    "publish:next": "npm publish --tag next --access public",
    "dist-tag:latest": "npm dist-tag add \"@hop-protocol/addresses@$(jq -r .version <package.json)\" latest",
    "dist-tag:beta": "npm dist-tag add \"@hop-protocol/addresses@$(jq -r .version <package.json)\" beta",
    "dist-tag:next": "npm dist-tag add \"@hop-protocol/addresses@$(jq -r .version <package.json)\" next",
    "lerna:sync": "lerna-sync-version",
    "release": "npm run clean && npm test && npm run publish:latest",
    "bump-release": "npm run version:bump && npm run lerna:sync && npm run release",
    "prepare": "npm run lint && npm run build"
  },
  "directories": {},
  "author": "",
  "license": "MIT",
  "dependencies": {},
  "devDependencies": {
    "@babel/cli": "^7.7.0",
    "@babel/core": "^7.7.2",
    "@babel/node": "^7.7.0",
    "@babel/plugin-transform-arrow-functions": "^7.2.0",
    "@babel/plugin-transform-runtime": "^7.6.2",
    "@babel/preset-env": "^7.5.2",
    "@babel/preset-es2015": "^7.0.0-beta.53",
    "@babel/runtime": "^7.7.2",
    "@types/jest": "^25.2.3",
    "@types/node": "^12.11.7",
    "@typescript-eslint/eslint-plugin": "^1.9.0",
    "@typescript-eslint/parser": "^2.31.0",
    "aliasify": "^2.1.0",
    "babelify": "^10.0.0",
    "browserify": "^16.5.0",
    "concat-md": "^0.3.5",
    "dotenv": "^8.2.0",
    "jest": "^26.6.3",
    "lerna-sync-version": "0.0.6",
    "prettier-standard": "^16.4.1",
    "rimraf": "^3.0.2",
    "standard": "^12.0.1",
    "ts-jest": "^26.5.4",
    "tsify": "^4.0.1",
    "typescript": "^4.2.3",
    "uglify-es": "^3.3.9"
  },
  "standard": {
    "parser": "@typescript-eslint/parser",
    "plugins": [
      "@typescript-eslint/eslint-plugin"
    ]
  },
  "husky": {
    "hooks": {
      "pre-push": "npm run lint"
    }
  }
}<|MERGE_RESOLUTION|>--- conflicted
+++ resolved
@@ -1,10 +1,6 @@
 {
   "name": "@hop-protocol/addresses",
-<<<<<<< HEAD
-  "version": "0.0.1-beta.25",
-=======
   "version": "0.0.1-beta.26",
->>>>>>> 8f64a3bf
   "description": "The Hop Protocol Smart Contract addresses",
   "main": "dist/index.js",
   "types": "dist/index.d.ts",
