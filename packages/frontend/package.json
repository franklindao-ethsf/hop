--- conflicted
+++ resolved
@@ -6,13 +6,8 @@
     "@ethersproject/address": "5.0.8",
     "@hop-protocol/abi": "0.0.1-beta.6",
     "@hop-protocol/addresses": "0.0.1-beta.18",
-<<<<<<< HEAD
-    "@hop-protocol/metadata": "0.0.1-beta.3",
-    "@hop-protocol/sdk": "0.0.1-beta.30",
-=======
     "@hop-protocol/metadata": "0.0.1-beta.4",
     "@hop-protocol/sdk": "0.0.1-beta.32",
->>>>>>> a570ea37
     "@material-ui/core": "4.11.0",
     "@material-ui/icons": "4.9.1",
     "@material-ui/lab": "4.0.0-alpha.56",
