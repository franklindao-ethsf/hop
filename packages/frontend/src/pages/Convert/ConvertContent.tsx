import React, { FC, useEffect, useState } from 'react'
import Typography from '@material-ui/core/Typography'
import { makeStyles } from '@material-ui/core/styles'
import Box from '@material-ui/core/Box'
import ArrowDownIcon from '@material-ui/icons/ArrowDownwardRounded'
import Button from 'src/components/buttons/Button'
import AmountSelectorCard from 'src/components/AmountSelectorCard'
import Alert from 'src/components/alert/Alert'
import TxStatusModal from 'src/components/modal/TxStatusModal'
import { useConvert } from 'src/pages/Convert/ConvertContext'
import TokenWrapper from 'src/components/TokenWrapper'
import { sanitizeNumericalString } from 'src/utils'
import { ChainSlug } from '@hop-protocol/sdk'
import { MethodNames, useGnosisSafeTransaction } from 'src/hooks'
import { Div, Flex } from 'src/components/ui'
import { ButtonsWrapper } from 'src/components/buttons/ButtonsWrapper'
import CustomRecipientDropdown from 'src/pages/Send/CustomRecipientDropdown'
import useIsSmartContractWallet from 'src/hooks/useIsSmartContractWallet'

const useStyles = makeStyles(theme => ({
  title: {
    marginBottom: '4.2rem',
  },
  switchDirectionButton: {
    padding: 0,
    minWidth: 0,
    margin: '1.0rem',
  },
  downArrow: {
    margin: '0.8rem',
    height: '2.4rem',
    width: '2.4rem',
  },
  lastSelector: {
    marginBottom: '0'
  },
  details: {
    display: 'flex',
    flexDirection: 'column',
    justifyContent: 'space-between',
    marginBottom: '0',
    width: '46.0rem',
    [theme.breakpoints.down('xs')]: {
      width: '90%',
    },
  },
  buttons: {
    marginTop: theme.padding.default,
  },
  button: {
    margin: `0 ${theme.padding.light}`,
    minWidth: '17.5rem',
  },
  customRecipientBox: {
    marginBottom: '5.4rem',
  },
  detailRow: {},
  detailLabel: {
    display: 'flex',
    justifyContent: 'flex-start',
    alignItems: 'center',
  },
  detailsDropdown: {
    width: '51.6rem',
    marginTop: '2rem',
    '&[open] summary span::before': {
      content: '"▾"',
    },
    [theme.breakpoints.down('xs')]: {
      width: '90%',
    },
  },
  detailsDropdownSummary: {
    listStyle: 'none',
    display: 'block',
    textAlign: 'right',
    fontWeight: 'normal',
    paddingRight: '4rem',
    '&::marker': {
      display: 'none',
    },
  },
  detailsDropdownLabel: {
    position: 'relative',
    cursor: 'pointer',
    '& > span': {
      position: 'relative',
      display: 'inline-flex',
      justifyItems: 'center',
      alignItems: 'center',
    },
    '& > span::before': {
      display: 'block',
      content: '"▸"',
      position: 'absolute',
      top: '0',
      right: '-1.5rem',
    },
  },
  customRecipient: {
    width: '51.6rem',
    marginTop: '1rem',
    boxSizing: 'border-box',
    borderRadius: '3rem',
    boxShadow: theme.boxShadow.inner,
    [theme.breakpoints.down('xs')]: {
      width: '100%',
    },
  },
  customRecipientLabel: {
    textAlign: 'right',
    marginBottom: '1.5rem',
  },
  smartContractWalletWarning: {
    marginTop: theme.padding.light,
  }
}))

const ConvertContent: FC = () => {
  const styles = useStyles()
  const {
    approveTokens,
    approving,
    convertTokens,
    destBalance,
    destNetwork,
    destToken,
    destTokenAmount,
    details,
    error,
    loadingDestBalance,
    loadingSourceBalance,
    needsApproval,
    needsTokenForFee,
    sending,
    setDestTokenAmount,
    setError,
    setSourceTokenAmount,
    setTx,
    setWarning,
    sourceBalance,
    sourceNetwork,
    sourceToken,
    sourceTokenAmount,
    switchDirection,
    tx,
    unsupportedAsset,
    validFormFields,
    warning,
    convertOption
  } = useConvert()
  const [manualWarning, setManualWarning] = useState<string>('')
<<<<<<< HEAD
=======
  const [customRecipient, setCustomRecipient] = useState<string>()
  const { isSmartContractWallet } = useIsSmartContractWallet()
  const { gnosisEnabled, gnosisSafeWarning, isCorrectSignerNetwork } = useGnosisSafeTransaction(
    tx,
    customRecipient,
    sourceNetwork,
    destNetwork
  )
>>>>>>> 3605374b

  useEffect(() => {
    setSourceTokenAmount('')
    setDestTokenAmount('')
  }, [setSourceTokenAmount, setDestTokenAmount])

  const handleSourceTokenAmountChange = async (amount: string) => {
    try {
      const normalizedAmount = sanitizeNumericalString(amount)
      setSourceTokenAmount(normalizedAmount)
    } catch (err) {}
  }

  const handleTxStatusClose = () => {
    setTx(undefined)
  }

  const handleSend = async () => {
    convertTokens(customRecipient)
  }

  const handleApprove = async () => {
    approveTokens()
  }

  useEffect(() => {
    if (sourceNetwork?.slug === ChainSlug.Polygon || destNetwork?.slug === ChainSlug.Polygon) {
      return setManualWarning('')
      // return setManualWarning('Warning: transfers to/from Polygon are temporarily down.')
    }
    setManualWarning('')
  }, [destNetwork?.slug, sourceNetwork?.slug])

<<<<<<< HEAD
  const sendableWarning = !warning || (warning as any)?.startsWith('Warning:')
  const sendButtonActive =
    validFormFields && !unsupportedAsset && !needsApproval && sendableWarning && !error && !manualWarning
=======
  const handleCustomRecipientInput = (event: any) => {
    const value = event.target.value.trim()
    setCustomRecipient(value)
  }

  const sendableWarning = !warning || (warning as any)?.startsWith('Warning:')
  const sendButtonActive =
    validFormFields && !unsupportedAsset && !needsApproval && sendableWarning && !error && !manualWarning && (gnosisEnabled ? isCorrectSignerNetwork : true)
>>>>>>> 3605374b

  const approvalButtonActive = !needsTokenForFee && needsApproval && validFormFields
  const allowCustomRecipient = convertOption?.slug === 'hop-bridge'

  return (
    <Box display="flex" flexDirection="column" alignItems="center">
      {unsupportedAsset ? (
        <>
          <Typography variant="subtitle1" color="textSecondary" component="div">
            {error}
          </Typography>
        </>
      ) : (
        <>
          <TokenWrapper network={sourceNetwork} />
          <AmountSelectorCard
            value={sourceTokenAmount as string}
            token={sourceToken}
            label={'From'}
            onChange={handleSourceTokenAmountChange}
            title={sourceNetwork?.name}
            titleIconUrl={sourceNetwork?.imageUrl}
            balance={sourceBalance}
            loadingBalance={loadingSourceBalance}
            methodName={MethodNames.convertTokens}
            selectedNetwork={sourceNetwork}
            destNetwork={destNetwork}
          />
          <Flex justifyCenter alignCenter my={1} onClick={switchDirection} pointer hover>
            <ArrowDownIcon color="primary" className={styles.downArrow} />
          </Flex>
          <AmountSelectorCard
            className={styles.lastSelector}
            value={destTokenAmount as string}
            token={destToken}
            label={'To'}
            title={destNetwork?.name}
            titleIconUrl={destNetwork?.imageUrl}
            balance={destBalance}
            loadingBalance={loadingDestBalance}
            disableInput
          />

          <Box className={styles.customRecipientBox}>
            {allowCustomRecipient && (
              <CustomRecipientDropdown
                styles={styles}
                customRecipient={customRecipient}
                handleCustomRecipientInput={handleCustomRecipientInput}
                isOpen={customRecipient || isSmartContractWallet}
              />
            )}
          </Box>

          <div className={styles.details}>{details}</div>
          <Alert severity="error" onClose={() => setError()} text={error} />
          <Alert severity="warning">{warning}</Alert>
          <Alert severity="error">{manualWarning}</Alert>
<<<<<<< HEAD
=======
          {allowCustomRecipient && (
            <div className={styles.smartContractWalletWarning}>
              <Alert severity={gnosisSafeWarning.severity}>{gnosisSafeWarning.text}</Alert>
            </div>
          )}
>>>>>>> 3605374b
          {tx && <TxStatusModal onClose={handleTxStatusClose} tx={tx} />}

          <ButtonsWrapper>
            {!sendButtonActive && (
              <Div mb={[3]} fullWidth={approvalButtonActive}>
                <Button
                  className={styles.button}
                  large
                  highlighted={!!needsApproval}
                  disabled={!approvalButtonActive}
                  onClick={handleApprove}
                  loading={approving}
                  fullWidth
                >
                  Approve
                </Button>
              </Div>
            )}

            <Div mb={[3]} fullWidth={sendButtonActive}>
              <Button
                className={styles.button}
                onClick={handleSend}
                disabled={!sendButtonActive}
                loading={sending}
                large
                highlighted
                fullWidth
              >
                Convert
              </Button>
            </Div>
          </ButtonsWrapper>
        </>
      )}
    </Box>
  )
}

export default ConvertContent<|MERGE_RESOLUTION|>--- conflicted
+++ resolved
@@ -149,18 +149,6 @@
     warning,
     convertOption
   } = useConvert()
-  const [manualWarning, setManualWarning] = useState<string>('')
-<<<<<<< HEAD
-=======
-  const [customRecipient, setCustomRecipient] = useState<string>()
-  const { isSmartContractWallet } = useIsSmartContractWallet()
-  const { gnosisEnabled, gnosisSafeWarning, isCorrectSignerNetwork } = useGnosisSafeTransaction(
-    tx,
-    customRecipient,
-    sourceNetwork,
-    destNetwork
-  )
->>>>>>> 3605374b
 
   useEffect(() => {
     setSourceTokenAmount('')
@@ -186,28 +174,9 @@
     approveTokens()
   }
 
-  useEffect(() => {
-    if (sourceNetwork?.slug === ChainSlug.Polygon || destNetwork?.slug === ChainSlug.Polygon) {
-      return setManualWarning('')
-      // return setManualWarning('Warning: transfers to/from Polygon are temporarily down.')
-    }
-    setManualWarning('')
-  }, [destNetwork?.slug, sourceNetwork?.slug])
-
-<<<<<<< HEAD
   const sendableWarning = !warning || (warning as any)?.startsWith('Warning:')
   const sendButtonActive =
-    validFormFields && !unsupportedAsset && !needsApproval && sendableWarning && !error && !manualWarning
-=======
-  const handleCustomRecipientInput = (event: any) => {
-    const value = event.target.value.trim()
-    setCustomRecipient(value)
-  }
-
-  const sendableWarning = !warning || (warning as any)?.startsWith('Warning:')
-  const sendButtonActive =
-    validFormFields && !unsupportedAsset && !needsApproval && sendableWarning && !error && !manualWarning && (gnosisEnabled ? isCorrectSignerNetwork : true)
->>>>>>> 3605374b
+    validFormFields && !unsupportedAsset && !needsApproval && sendableWarning && !error
 
   const approvalButtonActive = !needsTokenForFee && needsApproval && validFormFields
   const allowCustomRecipient = convertOption?.slug === 'hop-bridge'
@@ -265,15 +234,6 @@
           <div className={styles.details}>{details}</div>
           <Alert severity="error" onClose={() => setError()} text={error} />
           <Alert severity="warning">{warning}</Alert>
-          <Alert severity="error">{manualWarning}</Alert>
-<<<<<<< HEAD
-=======
-          {allowCustomRecipient && (
-            <div className={styles.smartContractWalletWarning}>
-              <Alert severity={gnosisSafeWarning.severity}>{gnosisSafeWarning.text}</Alert>
-            </div>
-          )}
->>>>>>> 3605374b
           {tx && <TxStatusModal onClose={handleTxStatusClose} tx={tx} />}
 
           <ButtonsWrapper>
