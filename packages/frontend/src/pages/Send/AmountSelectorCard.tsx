import React, {
  FC,
  ChangeEvent,
  useState,
  useEffect
} from 'react'
import { utils as ethersUtils } from 'ethers'
import { makeStyles } from '@material-ui/core/styles'
import Card from '@material-ui/core/Card'
import Box from '@material-ui/core/Box'
import Grid from '@material-ui/core/Grid'
import Typography from '@material-ui/core/Typography'
import MenuItem from '@material-ui/core/MenuItem'
import LargeTextField from 'src/components/LargeTextField'
import FlatSelect from 'src/components/selects/FlatSelect'
import Network from 'src/models/Network'
import Token from 'src/models/Token'
import { useApp } from 'src/contexts/AppContext'

const useStyles = makeStyles((theme) => ({
  root: {
    width: '51.6rem',
    boxSizing: 'border-box'
  },
  topRow: {
    marginBottom: '1.8rem'
  },
  networkLabel: {
    marginLeft: theme.padding.extraLight
  },
  networkIcon: {
    height: '3.6rem'
  },
  greyCircle: {
    padding: '1.8rem',
    borderRadius: '1.8rem',
    backgroundColor: '#C4C4C4'
  }
}))

type Props = {
  value: string,
<<<<<<< HEAD
  label: string,
  symbol: string,
  balance?: string
=======
  token?: Token,
>>>>>>> 101d4287
  onChange?: (event: ChangeEvent<HTMLInputElement>) => void,
  selectedNetwork?: Network,
  networkOptions: Network[],
  onNetworkChange: (network?: Network) => void
}

const AmountSelectorCard: FC<Props> = (props) => {
  const {
    value,
<<<<<<< HEAD
    label,
    symbol,
    balance,
=======
    token,
>>>>>>> 101d4287
    onChange,
    selectedNetwork,
    networkOptions,
    onNetworkChange
  } = props
  const styles = useStyles()
  const { user } = useApp()

  const [balance, setBalance] = useState('0.0')
  useEffect(() => {
    const getBalance = async  () => {
      if (user && token && selectedNetwork) {
        const _balance = await user.getBalance(token, selectedNetwork)
        setBalance(ethersUtils.formatUnits(_balance, 18))
      }
    }

    getBalance()
  }, [user, token, selectedNetwork])

  return (
    <Card className={styles.root}>
      <Box display="flex" flexDirection="row" justifyContent="space-between" className={styles.topRow}>
        <Typography variant="subtitle2" color="textSecondary">
          {label}
        </Typography>
        {balance ?
          <Typography variant="subtitle2" color="textSecondary">
            Balance: {balance}
          </Typography> :
          null
        }
      </Box>
      <Grid container alignItems="center">
        <Grid item xs={6}>
          <FlatSelect value={selectedNetwork?.name || "default"} onChange={ event => {
            const network = networkOptions.find( _network =>
              _network.name === event.target.value
            )
            onNetworkChange(network)
          }}>
            <MenuItem value="default">
              <Box display="flex" flexDirection="row" alignItems="center">
                <div className={styles.greyCircle} />
                <Typography variant="subtitle2" className={styles.networkLabel}>
                  Select Network
                </Typography>
              </Box>
            </MenuItem>
            {
              networkOptions.map( network =>
                <MenuItem value={network.name} key={network.name}>
                  <Box display="flex" flexDirection="row" alignItems="center">
                    <img src={network.imageUrl} className={styles.networkIcon} alt="kovan" />
                    <Typography variant="subtitle2" className={styles.networkLabel}>
                      {network.name}
                    </Typography>
                  </Box>
                </MenuItem>
              )
            }
          </FlatSelect>
        </Grid>
        <Grid item xs={6}>
          <LargeTextField
            label={symbol}
            value={value}
            onChange={onChange}
            placeholder="0.0"
            units={token?.symbol}
          />
        </Grid>
      </Grid>
    </Card>
  )
}

export default AmountSelectorCard<|MERGE_RESOLUTION|>--- conflicted
+++ resolved
@@ -40,13 +40,8 @@
 
 type Props = {
   value: string,
-<<<<<<< HEAD
   label: string,
-  symbol: string,
-  balance?: string
-=======
   token?: Token,
->>>>>>> 101d4287
   onChange?: (event: ChangeEvent<HTMLInputElement>) => void,
   selectedNetwork?: Network,
   networkOptions: Network[],
@@ -56,13 +51,8 @@
 const AmountSelectorCard: FC<Props> = (props) => {
   const {
     value,
-<<<<<<< HEAD
     label,
-    symbol,
-    balance,
-=======
     token,
->>>>>>> 101d4287
     onChange,
     selectedNetwork,
     networkOptions,
@@ -128,7 +118,6 @@
         </Grid>
         <Grid item xs={6}>
           <LargeTextField
-            label={symbol}
             value={value}
             onChange={onChange}
             placeholder="0.0"
