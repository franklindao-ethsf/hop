import React, {
  FC,
  createContext,
  useContext,
  useMemo,
  useEffect,
  useState
} from 'react'
import Onboard from 'bnc-onboard'
import { ethers, Contract } from 'ethers'
import Address from 'src/models/Address'
import {
<<<<<<< HEAD
  networkSlugToId,
  getRpcUrl,
  getNetworkSpecificMetamaskImage
=======
  getNetworkSpecificMetamaskImage,
  networkIdToSlug,
  getRpcUrl,
  getBaseExplorerUrl
>>>>>>> 8ad1ca9e
} from 'src/utils'
import {
  networks,
  infuraKey,
  blocknativeDappid,
  fortmaticApiKey,
  portisDappId
} from 'src/config'
import { L1_NETWORK } from 'src/constants'

import MetamaskAccountsSettingsHighlight from 'src/assets/onboard/metamask-accounts-settings-highlight.png'
import MetamaskSettingsHighlight from 'src/assets/onboard/metamask-settings-highlight.png'
import MetamaskAddNetworkHighlight from 'src/assets/onboard/metamask-add-network-highlight.png'
import MetamaskNewArbitrumNetworkHighlight from 'src/assets/onboard/metamask-new-arbitrum-network-highlight.png'
import MetamaskArbitrumNetworkHighlight from 'src/assets/onboard/metamask-arbitrum-network-highlight.png'
import logger from 'src/logger'

type Props = {
  onboard: any
  provider: ethers.providers.Web3Provider | undefined
  address: Address | undefined
  connectedNetworkId: string
  validConnectedNetworkId: boolean
  requestWallet: () => void
  disconnectWallet: () => void
  walletConnected: boolean
  walletName: string
  checkConnectedNetworkId: (networkId: number) => Promise<boolean>
  getWriteContract: (
    contract: Contract | undefined
  ) => Promise<Contract | undefined>
}

const initialState = {
  onboard: undefined,
  provider: undefined,
  address: undefined,
  connectedNetworkId: '',
  validConnectedNetworkId: false,
  setRequiredNetworkId: (networkId: string) => {},
  requestWallet: () => {},
  disconnectWallet: () => {},
  walletConnected: false,
  walletName: '',
  checkConnectedNetworkId: async (networkId: number): Promise<boolean> => false,
  getWriteContract: async (
    contract: Contract | undefined
  ): Promise<Contract | undefined> => undefined
}

const networkNames: any = {
  '1': 'Mainnet',
  '3': 'Ropsten',
  '4': 'Rinkeby',
  '5': 'Goerli',
  '42': 'Kovan',
  [networks['arbitrum'].networkId]: 'Arbitrum',
  [networks['optimism'].networkId]: 'Optimism',
  [networks['xdai'].networkId]: 'xDai'
  //[networks['matic'].networkId]: 'Matic'
}

const Web3Context = createContext<Props>(initialState)

const Web3ContextProvider: FC = ({ children }) => {
  //logger.debug('Web3ContextProvider render')
  const [provider, setProvider] = useState<
    ethers.providers.Web3Provider | undefined
  >()
  const [connectedNetworkId, setConnectedNetworkId] = useState<string>('')
  const [validConnectedNetworkId, setValidConnectedNetworkId] = useState<
    boolean
  >(false)
  const [walletName, setWalletName] = useState<string>('')
  const [address, setAddress] = useState<Address | undefined>()
  const onboard = useMemo(() => {
    const cacheKey = 'selectedWallet'
    const rpcUrl = networks[L1_NETWORK].rpcUrl
    const walletOptions = [
      { walletName: 'metamask', preferred: true },
      {
        walletName: 'walletConnect',
        infuraKey,
        preferred: true
      },
      { walletName: 'ledger', rpcUrl, preferred: true },
      {
        walletName: 'trezor',
        appUrl: 'hop.exchange',
        email: 'contact@hop.exchange',
        rpcUrl,
        preferred: true
      },
      { walletName: 'dapper' },
      { walletName: 'fortmatic', apiKey: fortmaticApiKey },
      { walletName: 'portis', apiKey: portisDappId, label: 'Portis' },
      { walletName: 'torus' },
      { walletName: 'coinbase' },
      { walletName: 'trust', rpcUrl },
      { walletName: 'authereum' },
      { walletName: 'opera' },
      { walletName: 'operaTouch' },
      { walletName: 'status' },
      { walletName: 'imToken', rpcUrl }
    ]

    const networkCheck = async (state: any): Promise<any> => {
<<<<<<< HEAD
      const networkNames: any = {
        '1': 'Mainnet',
        '3': 'Ropsten',
        '4': 'Rinkeby',
        '5': 'Goerli',
        '42': 'Kovan',
        '79377087078960': 'Arbitrum',
        '10': 'Optimism',
        '69': 'Optimism',
        '420': 'Optimism',
        '77': 'xDai',
        '100': 'xDai',
        '80001': 'Matic',
        '137': 'Matic'
      }
=======
>>>>>>> 8ad1ca9e
      const walletName = state.wallet.name
      const gotNetworkId = state.network.toString()
      const wantNetworkId = state.appNetworkId.toString()
      if (gotNetworkId === wantNetworkId) {
        return null
      }

      const gotNetworkName = networkNames[gotNetworkId] || 'local'
      const wantNetworkName = networkNames[wantNetworkId] || 'local'
      let wantRpcUrl = ''
      if (wantNetworkId === networkSlugToId('arbitrum')) {
        wantRpcUrl = getRpcUrl('arbitrum')
      }
      if (wantNetworkId === networkSlugToId('optimism')) {
        wantRpcUrl = getRpcUrl('optimism')
      }
      if (wantNetworkId === networkSlugToId('xdai')) {
        wantRpcUrl = getRpcUrl('xdai')
      }
<<<<<<< HEAD
      if (wantNetworkId === networkSlugToId('matic')) {
        wantRpcUrl = getRpcUrl('matic')
      }
=======
      //if (wantNetworkId === networks['matic'].networkId) {
      //wantRpcUrl = networks['matic'].rpcUrl
      //}
>>>>>>> 8ad1ca9e

      let html = ''
      if (walletName === 'MetaMask') {
        let stepImages: string[] = []
        if (
<<<<<<< HEAD
          wantNetworkId === networkSlugToId('arbitrum') ||
          wantNetworkId === networkSlugToId('optimism') ||
          wantNetworkId === networkSlugToId('xdai') ||
          wantNetworkId === networkSlugToId('matic')
=======
          wantNetworkId === networks['arbitrum'].networkId ||
          wantNetworkId === networks['optimism'].networkId ||
          wantNetworkId === networks['xdai'].networkId
          //wantNetworkId === networks['matic'].networkId
>>>>>>> 8ad1ca9e
        ) {
          stepImages = [
            MetamaskAccountsSettingsHighlight,
            MetamaskSettingsHighlight,
            MetamaskAddNetworkHighlight,
            MetamaskNewArbitrumNetworkHighlight,
            MetamaskArbitrumNetworkHighlight
          ]
        } else if (
          ['Mainnet', 'Ropsten', 'Rinkeby', 'Goerli', 'Kovan'].includes(
            wantNetworkName
          )
        ) {
          const metamaskImage = getNetworkSpecificMetamaskImage(wantNetworkName)
          stepImages = [metamaskImage]
        } else {
          stepImages = [MetamaskAccountsSettingsHighlight]
        }

        html = `
        <div style="font-size: 1.4rem;">
          <p>Instructions on how to change to the <strong>${wantNetworkName}</strong> network in <strong>${walletName}</strong>:</p>
        </div>
        <div style="overflow: auto; max-height: 500px; width: 100%; text-align: center;">
          ${stepImages.map((imageUrl: string) => {
            return `
                <div style="margin-bottom: 2rem">
                  <img
                    style="width: 200px"
                    src="${imageUrl}" alt="" />
                </div>
              `
          })}
        </div>
        `
      }

      return {
        eventCode: 'network',
        heading: 'You Must Change Networks',
        description: `
        <p>We've detected that you need to switch your wallet's network from ${gotNetworkName} to the <strong>${wantNetworkName}</strong> network to continue.</p>
        <p>Requirements:</p>
        <p>
        Network ID: <strong>${wantNetworkId}</strong>
        ${wantRpcUrl ? `<br />RPC URL: <strong>${wantRpcUrl}</strong>` : ''}
      </p>
  `,
        icon: `
          <svg height="18" viewBox="0 0 18 18" width="18" xmlns="http://www.w3.org/2000/svg">
              <path d="m13.375 28c-1.86075 0-3.375-1.51425-3.375-3.375s1.51425-3.375 3.375-3.375 3.375 1.51425 3.375 3.375-1.51425 3.375-3.375 3.375zm0-4.5c-.619875 0-1.125.504-1.125 1.125s.505125 1.125 1.125 1.125 1.125-.504 1.125-1.125-.505125-1.125-1.125-1.125zm0-6.75c-1.86075 0-3.375-1.51425-3.375-3.375s1.51425-3.375 3.375-3.375 3.375 1.51425 3.375 3.375-1.51425 3.375-3.375 3.375zm0-4.5c-.619875 0-1.125.505125-1.125 1.125s.505125 1.125 1.125 1.125 1.125-.505125 1.125-1.125-.505125-1.125-1.125-1.125zm11.25 4.5c-1.86075 0-3.375-1.51425-3.375-3.375s1.51425-3.375 3.375-3.375 3.375 1.51425 3.375 3.375-1.51425 3.375-3.375 3.375zm0-4.5c-.621 0-1.125.505125-1.125 1.125s.504 1.125 1.125 1.125 1.125-.505125 1.125-1.125-.504-1.125-1.125-1.125zm-11.25 10.117125h-.014625c-.615375-.007875-1.110375-.50175-1.110375-1.117125 0-1.35675.898875-3.375 3.375-3.375h6.75c.50625-.0135 1.125-.219375 1.125-1.125v-1.125c0-.621.502875-1.125 1.125-1.125s1.125.504 1.125 1.125v1.125c0 2.476125-2.01825 3.375-3.375 3.375h-6.75c-.905625 0-1.1115.61875-1.125 1.1385-.01575.610875-.51525 1.103625-1.125 1.103625zm0 1.132875c-.621 0-1.125-.502875-1.125-1.125v-6.75c0-.621.504-1.125 1.125-1.125s1.125.504 1.125 1.125v6.75c0 .622125-.504 1.125-1.125 1.125z" fill="currentColor" transform="translate(-10 -10)"></path>
            </svg>
        `,
        html
      }
    }

    const instance = Onboard({
      dappId: blocknativeDappid,
      networkId: Number(networks[L1_NETWORK].networkId),
      walletSelect: {
        wallets: walletOptions
      },
      walletCheck: [
        { checkName: 'derivationPath' },
        { checkName: 'accounts' },
        { checkName: 'connect' },
        //{ checkName: 'network' },
        networkCheck,
        { checkName: 'balance' }
      ],
      subscriptions: {
        address: async (address: string) => {
          logger.debug('wallet address:', address)
          if (address) {
            setAddress(Address.from(address))
          }
        },
        wallet: async (wallet: any) => {
          try {
            logger.debug('wallet name:', wallet.name)
            const { name, provider } = wallet
            if (provider) {
              localStorage.setItem(cacheKey, name)
              const ethersProvider = new ethers.providers.Web3Provider(
                provider,
                'any'
              )
              setProvider(ethersProvider)
              setWalletName(name)
              if (provider.enable) {
                await provider.enable()
              }
            } else {
              setWalletName('')
              setProvider(undefined)
              setAddress(undefined)
            }
          } catch (err) {
            logger.error(err)
          }
        },
        network: (connectedNetworkId: number) => {
          if (connectedNetworkId) {
            setConnectedNetworkId(connectedNetworkId.toString())
          } else {
            setConnectedNetworkId('')
          }
        }
      }
    })

    const cachedWallet = window.localStorage.getItem(cacheKey)
    if (cachedWallet) {
      instance.walletSelect(cachedWallet)
    }

    return instance
  }, [setProvider, setConnectedNetworkId])

  const requestWallet = () => {
    const _requestWallet = async () => {
      try {
        await onboard.walletSelect()
      } catch (err) {
        logger.error(err)
      }
    }

    _requestWallet()
  }

  const disconnectWallet = () => {
    ;(async () => {
      try {
        await onboard.walletReset()
      } catch (err) {
        logger.error(err)
      }
    })()
  }

  const walletConnected = !!address

  const checkConnectedNetworkId = async (
    networkId: number
  ): Promise<boolean> => {
    logger.debug('checkConnectedNetworkId')
    const signerNetworkId = (await provider?.getNetwork())?.chainId
    if (networkId != signerNetworkId) {
      onboard.config({ networkId })
      if (onboard.getState().address) {
        try {
          if ((window as any).ethereum && networkId) {
            await (window as any).ethereum.request({
              id: 1,
              jsonrpc: '2.0',
              method: 'wallet_addEthereumChain',
              params: [
                {
                  chainId: `0x${Number(networkId).toString(16)}`,
                  chainName: networkNames[networkId.toString()],
                  rpcUrls: [getRpcUrl(networkIdToSlug(networkId.toString()))],
                  blockExplorerUrls: [
                    getBaseExplorerUrl(networkIdToSlug(networkId.toString()))
                  ]
                }
              ]
            })
          }

          return true
        } catch (err) {
          logger.error(err)
        }

        onboard.walletCheck()
      }
      return false
    }

    return true
  }

  const getWriteContract = async (
    contract?: Contract
  ): Promise<Contract | undefined> => {
    if (!contract) return
    const signerNetworkId = (await provider?.getNetwork())?.chainId
    const contractNetworkId = (await contract.provider.getNetwork()).chainId
    if (signerNetworkId != contractNetworkId) {
      onboard.config({ networkId: Number(contractNetworkId) })
      if (onboard.getState().address) {
        onboard.walletCheck()
      }

      return
    }

    if (!provider) {
      throw new Error('Provider is undefined')
    }

    const signer = provider?.getSigner()
    if (!signer) {
      throw new Error('Provider has no signer')
    }

    return contract.connect(signer)
  }

  return (
    <Web3Context.Provider
      value={{
        onboard,
        provider,
        address,
        walletConnected,
        connectedNetworkId,
        validConnectedNetworkId,
        requestWallet,
        disconnectWallet,
        walletName,
        checkConnectedNetworkId,
        getWriteContract
      }}
    >
      {children}
    </Web3Context.Provider>
  )
}

export const useWeb3Context: () => Props = () => useContext(Web3Context)

export default Web3ContextProvider<|MERGE_RESOLUTION|>--- conflicted
+++ resolved
@@ -10,16 +10,11 @@
 import { ethers, Contract } from 'ethers'
 import Address from 'src/models/Address'
 import {
-<<<<<<< HEAD
+  getNetworkSpecificMetamaskImage,
   networkSlugToId,
-  getRpcUrl,
-  getNetworkSpecificMetamaskImage
-=======
-  getNetworkSpecificMetamaskImage,
   networkIdToSlug,
   getRpcUrl,
   getBaseExplorerUrl
->>>>>>> 8ad1ca9e
 } from 'src/utils'
 import {
   networks,
@@ -76,10 +71,14 @@
   '4': 'Rinkeby',
   '5': 'Goerli',
   '42': 'Kovan',
-  [networks['arbitrum'].networkId]: 'Arbitrum',
-  [networks['optimism'].networkId]: 'Optimism',
-  [networks['xdai'].networkId]: 'xDai'
-  //[networks['matic'].networkId]: 'Matic'
+  '79377087078960': 'Arbitrum',
+  '10': 'Optimism',
+  '69': 'Optimism',
+  '420': 'Optimism',
+  '77': 'xDai',
+  '100': 'xDai',
+  '80001': 'Matic',
+  '137': 'Matic'
 }
 
 const Web3Context = createContext<Props>(initialState)
@@ -97,7 +96,7 @@
   const [address, setAddress] = useState<Address | undefined>()
   const onboard = useMemo(() => {
     const cacheKey = 'selectedWallet'
-    const rpcUrl = networks[L1_NETWORK].rpcUrl
+    const rpcUrl = getRpcUrl(L1_NETWORK)
     const walletOptions = [
       { walletName: 'metamask', preferred: true },
       {
@@ -127,24 +126,6 @@
     ]
 
     const networkCheck = async (state: any): Promise<any> => {
-<<<<<<< HEAD
-      const networkNames: any = {
-        '1': 'Mainnet',
-        '3': 'Ropsten',
-        '4': 'Rinkeby',
-        '5': 'Goerli',
-        '42': 'Kovan',
-        '79377087078960': 'Arbitrum',
-        '10': 'Optimism',
-        '69': 'Optimism',
-        '420': 'Optimism',
-        '77': 'xDai',
-        '100': 'xDai',
-        '80001': 'Matic',
-        '137': 'Matic'
-      }
-=======
->>>>>>> 8ad1ca9e
       const walletName = state.wallet.name
       const gotNetworkId = state.network.toString()
       const wantNetworkId = state.appNetworkId.toString()
@@ -164,31 +145,18 @@
       if (wantNetworkId === networkSlugToId('xdai')) {
         wantRpcUrl = getRpcUrl('xdai')
       }
-<<<<<<< HEAD
       if (wantNetworkId === networkSlugToId('matic')) {
         wantRpcUrl = getRpcUrl('matic')
       }
-=======
-      //if (wantNetworkId === networks['matic'].networkId) {
-      //wantRpcUrl = networks['matic'].rpcUrl
-      //}
->>>>>>> 8ad1ca9e
 
       let html = ''
       if (walletName === 'MetaMask') {
         let stepImages: string[] = []
         if (
-<<<<<<< HEAD
           wantNetworkId === networkSlugToId('arbitrum') ||
           wantNetworkId === networkSlugToId('optimism') ||
           wantNetworkId === networkSlugToId('xdai') ||
           wantNetworkId === networkSlugToId('matic')
-=======
-          wantNetworkId === networks['arbitrum'].networkId ||
-          wantNetworkId === networks['optimism'].networkId ||
-          wantNetworkId === networks['xdai'].networkId
-          //wantNetworkId === networks['matic'].networkId
->>>>>>> 8ad1ca9e
         ) {
           stepImages = [
             MetamaskAccountsSettingsHighlight,
