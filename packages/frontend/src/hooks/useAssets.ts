--- conflicted
+++ resolved
@@ -10,13 +10,6 @@
     if (!selectedBridge) {
       return null
     }
-<<<<<<< HEAD
-    const unsupportedAssets = {
-      Gnosis: hopAppNetwork === 'kovan' ? [] : [CanonicalToken.SNX],
-      Polygon: hopAppNetwork === 'kovan' ? [] : [CanonicalToken.SNX],
-      Optimism: hopAppNetwork === 'kovan' ? [] : [CanonicalToken.MATIC],
-      Arbitrum: hopAppNetwork === 'kovan' ? [] : [CanonicalToken.MATIC, CanonicalToken.SNX]
-=======
 
     const tokenSymbol = selectedBridge?.getTokenSymbol()
 
@@ -27,7 +20,6 @@
           tokenSymbol
         }
       }
->>>>>>> 9c8fb6cc
     }
 
     if (toNetwork) {
