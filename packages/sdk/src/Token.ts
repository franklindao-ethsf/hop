import Base, { ChainProviders } from './Base'
import Chain from './models/Chain'
import TokenModel from './models/Token'
import { BigNumber, Contract, Signer, ethers, providers } from 'ethers'
import { ERC20__factory } from '@hop-protocol/core/contracts/factories/ERC20__factory'
import { TAmount, TChain } from './types'
import { TokenSymbol, WrappedToken } from './constants'
import { WETH9__factory } from '@hop-protocol/core/contracts/factories/WETH9__factory'

/**
 * Class reprensenting ERC20 Token
 * @namespace Token
 */
class Token extends Base {
  public readonly address: string
  public readonly decimals: number
  public readonly name: string
  public readonly image: string
  public readonly chain: Chain
  public readonly contract: Contract
  _symbol: TokenSymbol

  // TODO: clean up and remove unused parameters.
  /**
   * @desc Instantiates Token class.
   * @param {String} network - L1 network name (e.g. 'mainnet', 'kovan', 'goerli')
   * @param {Number} chainId - Chain ID.
   * @param {String} address - Token address.
   * @param {Number} decimals - Token decimals.
   * @param {String} symbol - Token symbol.
   * @param {String} name - Token name.
   * @param {Object} signer - Ethers signer.
   * @returns {Object} Token class instance.
   */
  constructor (
    network: string,
    chain: TChain,
    address: string,
    decimals: number,
    symbol: TokenSymbol,
    name: string,
    image: string,
    signer?: Signer | providers.Provider,
    chainProviders?: ChainProviders
  ) {
    super(network, signer, chainProviders)

    if (!address) {
      throw new Error('address is required')
    }
    this.address = ethers.utils.getAddress(address)
    this.decimals = decimals
    this._symbol = symbol
    this.name = name
    this.image = image
    this.chain = this.toChainModel(chain)
  }

  get symbol () {
    if (this._symbol === TokenModel.ETH && !this.isNativeToken) {
      return WrappedToken.WETH
    }
    return this._symbol
  }

  /**
   * @desc Returns a token instance with signer connected. Used for adding or changing signer.
   * @param {Object} signer - Ethers `Signer` for signing transactions.
   * @returns {Object} New Token SDK instance with connected signer.
   */
  public connect (signer: Signer | providers.Provider) {
    return new Token(
      this.network,
      this.chain,
      this.address,
      this.decimals,
      this._symbol,
      this.name,
      this.image,
      signer,
      this.chainProviders
    )
  }

  /**
   * @desc Returns token allowance.
   * @param {String} spender - spender address.
   * @returns {Object} Ethers Transaction object.
   * @example
   *```js
   *import { Hop, Chain } from '@hop-protocol/sdk'
   *
   *const hop = new Hop('mainnet')
   *const bridge = hop.bridge('USDC')
   *const token = bridge.getCanonicalToken(Chain.Polygon)
   *const spender = await bridge.getSendApprovalAddress(Chain.Polygon)
   *const account = '0x90F8bf6A479f320ead074411a4B0e7944Ea8c9C1'
   *const allowance = await token.allowance(spender, account)
   *console.log(allowance)
   *```
   */
  public async allowance (spender: string, address?: string) {
    const tokenContract = await this.getErc20()
    address = address ?? await this.getSignerAddress()
    if (!address) {
      throw new Error('signer required')
    }
    return tokenContract.allowance(address, spender)
  }

  // TODO: docs
  public async needsApproval (spender: string, amount: TAmount, address?: string) {
    if (this.isNativeToken) {
      return false
    }
    const allowance = await this.allowance(spender, address)
    return allowance.lt(amount)
  }

  /**
   * @desc Returns token balance of signer.
   * @param {String} spender - spender address.
   * @returns {Object} Ethers Transaction object.
   * @example
   *```js
   *import { Hop, Chain } from '@hop-protocol/sdk'
   *
   *const bridge = hop.bridge('USDC').connect(signer)
   *const spender = '0x90F8bf6A479f320ead074411a4B0e7944Ea8c9C1'
   *const allowance = bridge.allowance(Chain.Gnosis, spender)
   *```
   */
  public async balanceOf (address?: string): Promise<BigNumber> {
    if (this.isNativeToken) {
      return this.getNativeTokenBalance(address)
    }
    address = address ?? await this.getSignerAddress()
    if (!address) {
      throw new Error('address is required')
    }
    const tokenContract = await this.getErc20()
    return tokenContract.balanceOf(address)
  }

  /**
   * @desc ERC20 token transfer
   * @param {String} recipient - recipient address.
   * @param {String} amount - Token amount.
   * @returns {Object} Ethers Transaction object.
   * @example
   *```js
   *import { Hop } from '@hop-protocol/sdk'
   *
   *const bridge = hop.bridge('USDC').connect(signer)
   *const recipient = '0x90F8bf6A479f320ead074411a4B0e7944Ea8c9C1'
   *const amount = '1000000000000000000'
   *const tx = await bridge.erc20Transfer(spender, amount)
   *```
   */
  public async transfer (recipient: string, amount: TAmount) {
    if (this.isNativeToken) {
      return this.sendTransaction({
        to: recipient,
        value: amount
      }, this.chain)
    }
    const tokenContract = await this.getErc20()
    return tokenContract.transfer(recipient, amount, await this.overrides())
  }

  /**
   * @desc Approve address to spend tokens if not enough allowance .
   * @param {Object} chain - Chain model.
   * @param {String} spender - spender address.
   * @param {String} amount - amount allowed to spend.
   * @returns {Object} Ethers Transaction object.
   * @example
   *```js
   *import { Hop, Chain } from '@hop-protocol/sdk'
   *
   *const bridge = hop.bridge('USDC').connect(signer)
   *const spender = '0x90F8bf6A479f320ead074411a4B0e7944Ea8c9C1'
   *const amount = '1000000000000000000'
   *const tx = await bridge.approve(Chain.Gnosis, spender, amount)
   *```
   */
  public async approve (
    spender: string,
    amount: TAmount = ethers.constants.MaxUint256
  ) {
    const [populatedTx, allowance] = await Promise.all([
      this.populateApproveTx(spender, amount),
      this.allowance(spender)
    ])
    if (allowance.lt(BigNumber.from(amount))) {
      return this.sendTransaction(populatedTx, this.chain)
    }
  }

  public async populateApproveTx (
    spender: string,
    amount: TAmount = ethers.constants.MaxUint256
  ):Promise<any> {
    if (this.isNativeToken) {
      return
    }
    const tokenContract = await this.getErc20()
    return tokenContract.populateTransaction.approve(spender, amount, await this.overrides())
  }

  /**
   * @desc Returns a token Ethers contract instance.
   * @param {Object} chain - Chain model.
   * @returns {Object} Ethers contract instance.
   */
  public async getErc20 (): Promise<any> {
    if (this.isNativeToken) {
      return this.getWethContract()
    }
    const provider = await this.getSignerOrProvider(this.chain)
    return ERC20__factory.connect(this.address, provider)
  }

  public async overrides () {
    return this.txOverrides(this.chain)
  }

  // ToDo: Remove chainId. This is added to comply with the token model type
  get chainId () {
    throw new Error('chainId should not be accessed')
  }

  public eq (token: Token): boolean {
    return (
      this.symbol.toLowerCase() === token.symbol.toLowerCase() &&
      this.address.toLowerCase() === token.address.toLowerCase() &&
      this.chain.equals(token.chain)
    )
  }

  get isNativeToken () {
    const isEth =
      this._symbol === TokenModel.ETH &&
      (this.chain.equals(Chain.Ethereum) ||
        this.chain.equals(Chain.Arbitrum) ||
        this.chain.equals(Chain.Optimism))
    const isMatic =
      this._symbol === TokenModel.MATIC && this.chain.equals(Chain.Polygon)
    const isxDai =
      [TokenModel.DAI, TokenModel.XDAI].includes(this._symbol) &&
      this.chain.equals(Chain.Gnosis)
    return isEth || isMatic || isxDai
  }

  get nativeTokenSymbol () {
    return this.chain.nativeTokenSymbol
  }

  public async getNativeTokenBalance (address?: string): Promise<BigNumber> {
    address = address ?? await this.getSignerAddress()
    if (!address) {
      throw new Error('address is required')
    }
    return this.chain.provider.getBalance(address)
  }

  async getWethContract (): Promise<any> {
    const provider = await this.getSignerOrProvider(this.chain)
    return WETH9__factory.connect(this.address, provider)
  }

  getWrappedToken () {
    if (!this.isNativeToken) {
      return this
    }

    return new Token(
      this.network,
      this.chain,
      this.address,
      this.decimals,
      `W${this._symbol}` as WrappedToken,
      this.name,
      this.image,
      this.signer,
      this.chainProviders
    )
  }

  async populateWrapTokenTx (amount: TAmount) {
    const contract = await this.getWethContract()
    return contract.populateTransaction.deposit({
      value: amount
    })
  }

  async wrapToken (amount: TAmount, estimateGasOnly: boolean = false) {
    const contract = await this.getWethContract()
    if (estimateGasOnly) {
      // a `from` address is required if using only provider (not signer)
      const from = await this.getGasEstimateFromAddress()
      return contract.connect(this.chain.provider).estimateGas.deposit({
        value: amount,
        from
      })
    }

    const populatedTx = await this.populateWrapTokenTx(amount)
    return this.sendTransaction(populatedTx, this.chain)
  }

  async populateUnwrapTokenTx (amount: TAmount) {
    const contract = await this.getWethContract()
    return contract.populateTransaction.withdraw(amount)
  }

  async unwrapToken (amount: TAmount) {
    const populatedTx = await this.populateUnwrapTokenTx(amount)
    return this.sendTransaction(populatedTx, this.chain)
  }

  async getWrapTokenEstimatedGas (
    chain: TChain
  ) {
    chain = this.toChainModel(chain)
    const amount = BigNumber.from(1)
    const contract = await this.getWethContract()
    // a `from` address is required if using only provider (not signer)
    const from = await this.getGasEstimateFromAddress()
    const [gasLimit, tx] = await Promise.all([
      contract.connect(this.chain.provider).estimateGas.deposit({
        value: amount,
        from
      }),
      contract.connect(this.chain.provider).populateTransaction.deposit({
        value: amount,
        from
      })
    ])

    return {
      gasLimit,
      ...tx
    }
  }

  private async getGasEstimateFromAddress () {
    let address = await this.getSignerAddress()
    if (!address) {
      address = await this._getBonderAddress(this._symbol, this.chain, Chain.Ethereum)
    }
    return address
  }

  public async totalSupply (): Promise<BigNumber> {
    if (this.isNativeToken) {
      return BigNumber.from(0)
    }
    const tokenContract = await this.getErc20()
    return tokenContract.totalSupply()
  }

  static fromJSON (json: any): Token {
    return new Token(
      json.network,
      json.chain,
      json.address,
      json.decimals,
      json.symbol,
      json.name,
      json.image
    )
  }

  toJSON () {
    return {
      address: this.address,
      decimals: this.decimals,
      name: this.name,
      image: this.image,
      chain: this.chain,
      symbol: this._symbol
    }
  }

  get imageUrl () {
    return this.image
  }
<<<<<<< HEAD
=======

  getImageUrl () {
    return this.imageUrl
  }
>>>>>>> 32072e95
}

export default Token<|MERGE_RESOLUTION|>--- conflicted
+++ resolved
@@ -386,13 +386,10 @@
   get imageUrl () {
     return this.image
   }
-<<<<<<< HEAD
-=======
 
   getImageUrl () {
     return this.imageUrl
   }
->>>>>>> 32072e95
 }
 
 export default Token