import '../moduleAlias'
import BaseWatcher from './classes/BaseWatcher'
import L2Bridge from './classes/L2Bridge'
<<<<<<< HEAD
import chalk from 'chalk'
import { BigNumber, Contract, providers } from 'ethers'
=======
import { BigNumber, Contract } from 'ethers'
>>>>>>> a742fc1f
import { TxRetryDelayMs } from 'src/constants'
import { getEnabledNetworks } from 'src/config'

export interface Config {
  chainSlug: string
  tokenSymbol: string
  label: string
  order?: () => number
  minThresholdAmounts?: {[chain: string]: number}

  isL1?: boolean
  bridgeContract?: Contract
  dryMode?: boolean
  stateUpdateAddress?: string
}

const BONDER_ORDER_DELAY_MS = 60 * 1000

class CommitTransfersWatcher extends BaseWatcher {
  siblingWatchers: { [chainId: string]: CommitTransfersWatcher }
  minThresholdAmounts: {[chain: string]: BigNumber} = {}
  commitTxSentAt: { [chainId: number]: number } = {}

  constructor (config: Config) {
    super({
      chainSlug: config.chainSlug,
      tokenSymbol: config.tokenSymbol,
      tag: 'CommitTransfersWatcher',
      prefix: config.label,
      logColor: 'yellow',
      order: config.order,
      isL1: config.isL1,
      bridgeContract: config.bridgeContract,
      dryMode: config.dryMode,
      stateUpdateAddress: config.stateUpdateAddress
    })

    if (config.minThresholdAmounts) {
      for (const destinationChain in config.minThresholdAmounts) {
        this.minThresholdAmounts[destinationChain] = this.bridge.parseUnits(
          config.minThresholdAmounts[destinationChain]
        )
      }
    }

    // Commit watcher is less time sensitive than others
    this.pollIntervalMs = 6 * 10 * 1000
  }

  getMinThresholdAmount (destinationChainId: number) {
    return this.minThresholdAmounts[this.chainIdToSlug(destinationChainId)] || BigNumber.from(0)
  }

  async start () {
    const chains = getEnabledNetworks()
    for (const destinationChain of chains) {
      if (this.isL1 || this.chainSlug === destinationChain) {
        continue
      }
      const minThresholdAmount = this.getMinThresholdAmount(this.chainSlugToId(destinationChain))
      this.logger.debug(
        `destination chain ${destinationChain} min threshold amount: ${this.bridge.formatUnits(minThresholdAmount)}`
      )
    }
    await super.start()
  }

  async pollHandler () {
    if (this.isL1) {
      return
    }

    await this.checkTransferSentFromDb()
  }

  async checkTransferSentFromDb () {
    const dbTransfers = await this.db.transfers.getUncommittedTransfers({
      sourceChainId: await this.bridge.getChainId()
    })
    if (dbTransfers.length) {
      this.logger.debug(
        `checking ${dbTransfers.length} uncommitted transfers db items`
      )
    }
    const destinationChainIds: number[] = []
    for (const dbTransfer of dbTransfers) {
      const { destinationChainId } = dbTransfer
      if (!destinationChainIds.includes(destinationChainId)) {
        destinationChainIds.push(destinationChainId)
      }
    }
    for (const destinationChainId of destinationChainIds) {
      await this.checkIfShouldCommit(destinationChainId)
    }
  }

  async checkIfShouldCommit (destinationChainId: number) {
    if (!destinationChainId) {
      throw new Error('destination chain id is required')
    }

    // Define new object on first run after server restart
    if (!this.commitTxSentAt[destinationChainId]) {
      this.commitTxSentAt[destinationChainId] = 0
    }
    const timestampOk = this.commitTxSentAt[destinationChainId] + TxRetryDelayMs < Date.now()
    if (timestampOk) {
      // This may happen either in the happy path case or if the transaction
      // has been in the mempool for too long and we want to retry
      this.commitTxSentAt[destinationChainId] = 0
    } else {
      this.logger.info(
        `commit tx for chainId ${destinationChainId} is in mempool`
      )
      return
    }

    // We must check on chain because this may run when the DB is syncing and our DB state is incomplete
    const l2Bridge = this.bridge as L2Bridge
    const totalPendingAmount = await l2Bridge.getPendingAmountForChainId(
      destinationChainId
    )
    const formattedPendingAmount = this.bridge.formatUnits(totalPendingAmount)

    const minThresholdAmount = this.getMinThresholdAmount(destinationChainId)
    if (totalPendingAmount.lte(minThresholdAmount)) {
      const formattedThreshold = this.bridge.formatUnits(
        minThresholdAmount
      )
<<<<<<< HEAD

      await this.handleStateSwitch()
      if (this.isDryOrPauseMode) {
        this.logger.warn(`dry: ${this.dryMode}, pause: ${this.pauseMode}. skipping commitTransfers`)
        return
      }

      this.logger.debug(
        `sending commitTransfers (destination chain ${destinationChainId}) tx`
=======
      this.logger.warn(
        `dest ${destinationChainId}: pending amt ${formattedPendingAmount} less than min of ${formattedThreshold}.`
>>>>>>> a742fc1f
      )
      return
    }
<<<<<<< HEAD
=======

    this.logger.debug(
      `total pending amount for chainId ${destinationChainId}: ${formattedPendingAmount}`
    )

    await this.handleStateSwitch()
    if (this.isDryOrPauseMode) {
      this.logger.warn(`dry: ${this.dryMode}, pause: ${this.pauseMode}. skipping commitTransfers`)
      return
    }

    this.logger.debug(
      `sending commitTransfers (destination chain ${destinationChainId}) tx`
    )
    this.commitTxSentAt[destinationChainId] = Date.now()

    try {
      const tx = await l2Bridge.commitTransfers(destinationChainId)
      const sourceChainId = await l2Bridge.getChainId()
      const msg = `L2 (${sourceChainId}) commitTransfers (destination chain ${destinationChainId}) tx: ${tx.hash}`
      this.logger.info(msg)
      this.notifier.info(msg)
    } catch (err) {
      this.logger.error(err.message)
      throw err
    }
>>>>>>> a742fc1f
  }
}

export default CommitTransfersWatcher<|MERGE_RESOLUTION|>--- conflicted
+++ resolved
@@ -1,12 +1,7 @@
 import '../moduleAlias'
 import BaseWatcher from './classes/BaseWatcher'
 import L2Bridge from './classes/L2Bridge'
-<<<<<<< HEAD
-import chalk from 'chalk'
-import { BigNumber, Contract, providers } from 'ethers'
-=======
 import { BigNumber, Contract } from 'ethers'
->>>>>>> a742fc1f
 import { TxRetryDelayMs } from 'src/constants'
 import { getEnabledNetworks } from 'src/config'
 
@@ -136,25 +131,11 @@
       const formattedThreshold = this.bridge.formatUnits(
         minThresholdAmount
       )
-<<<<<<< HEAD
-
-      await this.handleStateSwitch()
-      if (this.isDryOrPauseMode) {
-        this.logger.warn(`dry: ${this.dryMode}, pause: ${this.pauseMode}. skipping commitTransfers`)
-        return
-      }
-
-      this.logger.debug(
-        `sending commitTransfers (destination chain ${destinationChainId}) tx`
-=======
       this.logger.warn(
         `dest ${destinationChainId}: pending amt ${formattedPendingAmount} less than min of ${formattedThreshold}.`
->>>>>>> a742fc1f
       )
       return
     }
-<<<<<<< HEAD
-=======
 
     this.logger.debug(
       `total pending amount for chainId ${destinationChainId}: ${formattedPendingAmount}`
@@ -181,7 +162,6 @@
       this.logger.error(err.message)
       throw err
     }
->>>>>>> a742fc1f
   }
 }
 
