--- conflicted
+++ resolved
@@ -30,12 +30,8 @@
     }
   }
 
-<<<<<<< HEAD
-  async logUsage () {
-    return await new Promise((resolve, reject) => {
-=======
-  logDisk () {
-    return new Promise((resolve) => {
+  async logDisk () {
+    return await new Promise((resolve) => {
       checkDiskSpace('/').then((diskSpace) => {
         const freeSizeGb = diskSpace?.free / 1024 / 1024 / 1024
         const totalSizeGb = diskSpace?.size / 1024 / 1024 / 1024
@@ -50,9 +46,8 @@
     })
   }
 
-  logCpuMemory () {
-    return new Promise((resolve, reject) => {
->>>>>>> 77acbd67
+  async logCpuMemory () {
+    return await new Promise((resolve, reject) => {
       pidusage(process.pid, (err: Error, stats: any) => {
         if (err) {
           reject(err)
