--- conflicted
+++ resolved
@@ -4,13 +4,10 @@
 import L2AmmWrapper from './L2AmmWrapper'
 import L2BridgeWrapper from './L2BridgeWrapper'
 import Token from './Token'
-<<<<<<< HEAD
+import erc20Abi from '@hop-protocol/core/abi/generated/ERC20.json'
 import getBlockNumberFromDate from 'src/utils/getBlockNumberFromDate'
-=======
-import erc20Abi from '@hop-protocol/core/abi/generated/ERC20.json'
 import l2AmmWrapperAbi from '@hop-protocol/core/abi/generated/L2_AmmWrapper.json'
 import saddleSwapAbi from '@hop-protocol/core/abi/generated/Swap.json'
->>>>>>> b6c69376
 import { BigNumber, Contract, providers } from 'ethers'
 import { Chain } from 'src/constants'
 import { DateTime } from 'luxon'
@@ -145,7 +142,8 @@
     let match: TransferSentEvent | undefined
     // block times on rollups work different compared to regular chains,
     // so the block number lookup gurantees that it'll look back far enough
-    const startTimestamp = Math.floor(DateTime.now().minus({ days: 7 }).toSeconds())
+    // issue: https://github.com/hop-protocol/hop/issues/268
+    const startTimestamp = Math.floor(DateTime.now().minus({ days: 14 }).toSeconds())
     const startBlockNumber = await getBlockNumberFromDate(this.chainSlug, startTimestamp)
     await this.eventsBatch(async (start: number, end: number) => {
       const events = await this.getTransferSentEvents(
