import ContractBase from './ContractBase'
import getBumpedGasPrice from 'src/utils/getBumpedGasPrice'
import getRpcProvider from 'src/utils/getRpcProvider'
import getTokenDecimals from 'src/utils/getTokenDecimals'
import getTokenMetadataByAddress from 'src/utils/getTokenMetadataByAddress'
import getTransferRootId from 'src/utils/getTransferRootId'
import isL1ChainId from 'src/utils/isL1ChainId'
import rateLimitRetry from 'src/utils/rateLimitRetry'
import shiftBNDecimals from 'src/utils/shiftBNDecimals'
import { BigNumber, Contract, utils as ethersUtils, providers } from 'ethers'
import { BonderFeeBps, Chain, MaxGasPriceMultiplier, MinBonderFeeAbsolute } from 'src/constants'
import { BonderFeeTooLowError } from 'src/types/error'
import { DbSet, getDbSet } from 'src/db'
import { Event } from 'src/types'
import { PriceFeed } from 'src/priceFeed'
import { State } from 'src/db/SyncStateDb'
import { formatUnits, parseUnits } from 'ethers/lib/utils'
import { config as globalConfig } from 'src/config'

export type EventsBatchOptions = {
  cacheKey: string
  startBlockNumber: number
  endBlockNumber: number
}

export type EventCb = (event: Event, i?: number) => any

const priceFeed = new PriceFeed()

export default class Bridge extends ContractBase {
  db: DbSet
  WithdrawalBonded: string = 'WithdrawalBonded'
  Withdrew: string = 'Withdrew'
  TransferRootSet: string = 'TransferRootSet'
  MultipleWithdrawalsSettled: string = 'MultipleWithdrawalsSettled'
  tokenDecimals: number = 18
  tokenSymbol: string = ''
  bridgeContract: Contract
  bridgeDeployedBlockNumber: number
  l1CanonicalTokenAddress: string
  stateUpdateAddress: string

  constructor (bridgeContract: Contract) {
    super(bridgeContract)
    this.bridgeContract = bridgeContract
    const metadata = getTokenMetadataByAddress(bridgeContract.address, this.chainSlug)
    const tokenDecimals: number = metadata?.decimals
    const tokenSymbol: string = metadata?.symbol

    if (tokenDecimals !== undefined) {
      this.tokenDecimals = tokenDecimals
    }
    if (tokenSymbol) {
      this.tokenSymbol = tokenSymbol
    }
    this.db = getDbSet(this.tokenSymbol)
    const bridgeDeployedBlockNumber = globalConfig.tokens[this.tokenSymbol]?.[this.chainSlug]?.bridgeDeployedBlockNumber
    const l1CanonicalTokenAddress = globalConfig.tokens[this.tokenSymbol]?.[Chain.Ethereum]?.l1CanonicalToken
    if (!bridgeDeployedBlockNumber) {
      throw new Error('bridge deployed block number is required')
    }
    if (!l1CanonicalTokenAddress) {
      throw new Error('L1 token address is required')
    }
    this.bridgeDeployedBlockNumber = bridgeDeployedBlockNumber
    this.l1CanonicalTokenAddress = l1CanonicalTokenAddress
    this.stateUpdateAddress = globalConfig?.stateUpdateAddress
  }

  async getBonderAddress (): Promise<string> {
    return this.bridgeContract.signer.getAddress()
  }

  isBonder = rateLimitRetry(async (): Promise<boolean> => {
    const bonder = await this.getBonderAddress()
    return this.bridgeContract.getIsBonder(bonder)
  })

  getCredit = rateLimitRetry(async (bonder?: string): Promise<BigNumber> => {
    if (!bonder) {
      bonder = await this.getBonderAddress()
    }
    const credit = await this.bridgeContract.getCredit(bonder)
    return credit
  })

  getDebit = rateLimitRetry(async (bonder?: string): Promise<BigNumber> => {
    if (!bonder) {
      bonder = await this.getBonderAddress()
    }
    const debit = await this.bridgeContract.getDebitAndAdditionalDebit(
      bonder
    )
    return debit
  })

  getRawDebit = rateLimitRetry(async (): Promise<BigNumber> => {
    const bonder = await this.getBonderAddress()
    const debit = await this.bridgeContract.getRawDebit(bonder)
    return debit
  })

  async getBaseAvailableCredit (bonder?: string): Promise<BigNumber> {
    const [credit, debit] = await Promise.all([
      this.getCredit(bonder),
      this.getDebit(bonder)
    ])
    return credit.sub(debit)
  }

  async hasPositiveBalance (): Promise<boolean> {
    const credit = await this.getBaseAvailableCredit()
    return credit.gt(0)
  }

  getAddress (): string {
    return this.bridgeContract.address
  }

  async getBondedWithdrawalAmount (transferId: string): Promise<BigNumber> {
    const bonderAddress = await this.getBonderAddress()
    return this.getBondedWithdrawalAmountByBonder(bonderAddress, transferId)
  }

  getBondedWithdrawalAmountByBonder = rateLimitRetry(async (
    bonder: string,
    transferId: string
  ): Promise<BigNumber> => {
    const bondedBn = await this.bridgeContract.getBondedWithdrawalAmount(
      bonder,
      transferId
    )
    return bondedBn
<<<<<<< HEAD
  }

  async getTotalBondedWithdrawalAmountForTransferId (
    transferId: string
  ): Promise<BigNumber> {
    let totalBondedAmount = BigNumber.from(0)
    const bonderAddress = await this.getBonderAddress()
    let bonders = [bonderAddress]
    if (globalConfig?.bonders?.[this.tokenSymbol]) {
      bonders = unique([bonderAddress, ...globalConfig.bonders[this.tokenSymbol]])
    }
    for (const bonder of bonders) {
      const bondedAmount = await this.getBondedWithdrawalAmountByBonder(
        bonder,
        transferId
      )
      totalBondedAmount = totalBondedAmount.add(bondedAmount)
    }
    return totalBondedAmount
  }

  getConfigBonderAddress ():string {
    return globalConfig?.bonders?.[this.tokenSymbol]?.[0]
  }

  @rateLimitRetry
  async getBonderBondedWithdrawalsBalance (): Promise<BigNumber> {
    const bonderAddress = await this.getBonderAddress()
    let total = BigNumber.from(0)
    await this.eventsBatch(async (start: number, end: number) => {
      const withdrawalBondedEvents = await this.getWithdrawalBondedEvents(
        start,
        end
      )
      for (const event of withdrawalBondedEvents) {
        const { transferId } = event.args
        const amount = await this.getBondedWithdrawalAmountByBonder(
          bonderAddress,
          transferId
        )
        total = total.add(amount)
      }
    })
    return total
  }
=======
  })
>>>>>>> 302e8059

  async getBondedWithdrawalTimestamp (
    transferId: string,
    startBlockNumber?: number,
    endBlockNumber?: number
  ): Promise<number> {
    const event = await this.getBondedWithdrawalEvent(
      transferId,
      startBlockNumber,
      endBlockNumber
    )
    if (!event) {
      return 0
    }
    return this.getEventTimestamp(event)
  }

  async getBondedWithdrawalEvent (
    transferId: string,
    startBlockNumber?: number,
    endBlockNumber?: number
  ): Promise<any> {
    let match: Event = null
    await this.eventsBatch(
      async (start: number, end: number) => {
        const events = await this.getWithdrawalBondedEvents(start, end)
        for (const event of events) {
          if (event.args.transferId === transferId) {
            match = event
            return false
          }
        }
      },
      {
        startBlockNumber,
        endBlockNumber
      }
    )

    return match
  }

  async getWithdrewEvent (
    transferId: string,
    startBlockNumber?: number,
    endBlockNumber?: number
  ): Promise<any> {
    let match: Event = null
    await this.eventsBatch(
      async (start: number, end: number) => {
        const events = await this.getWithdrewEvents(start, end)
        for (const event of events) {
          if (event.args.transferId === transferId) {
            match = event
            return false
          }
        }
      },
      {
        startBlockNumber,
        endBlockNumber
      }
    )

    return match
  }

  isTransferIdSpent = rateLimitRetry((transferId: string): Promise<boolean> => {
    return this.bridgeContract.isTransferIdSpent(transferId)
  })

  getWithdrawalBondedEvents = rateLimitRetry((
    startBlockNumber: number,
    endBlockNumber: number
  ): Promise<Event[]> => {
    return this.bridgeContract.queryFilter(
      this.bridgeContract.filters.WithdrawalBonded(),
      startBlockNumber,
      endBlockNumber
    )
  })

  getWithdrewEvents = rateLimitRetry((
    startBlockNumber: number,
    endBlockNumber: number
  ): Promise<Event[]> => {
    return this.bridgeContract.queryFilter(
      this.bridgeContract.filters.Withdrew(),
      startBlockNumber,
      endBlockNumber
    )
  })

  async mapWithdrawalBondedEvents (
    cb: EventCb,
    options?: Partial<EventsBatchOptions>
  ) {
    return this.mapEventsBatch(this.getWithdrawalBondedEvents, cb, options)
  }

  async mapWithdrewEvents (
    cb: EventCb,
    options?: Partial<EventsBatchOptions>
  ) {
    return this.mapEventsBatch(this.getWithdrewEvents, cb, options)
  }

  getTransferRootSetEvents = rateLimitRetry((
    startBlockNumber: number,
    endBlockNumber: number
  ): Promise<Event[]> => {
    return this.bridgeContract.queryFilter(
      this.bridgeContract.filters.TransferRootSet(),
      startBlockNumber,
      endBlockNumber
    )
  })

  async getTransferRootSetTxHash (
    transferRootHash: string
  ): Promise<string | undefined> {
    let txHash: string
    await this.eventsBatch(async (start: number, end: number) => {
      const events = await this.getTransferRootSetEvents(
        start,
        end
      )

      for (const event of events) {
        if (transferRootHash === event.args.rootHash) {
          txHash = event.transactionHash
          return false
        }
      }
      return true
    })

    return txHash
  }

  async mapTransferRootSetEvents (
    cb: EventCb,
    options?: Partial<EventsBatchOptions>
  ) {
    return this.mapEventsBatch(this.getTransferRootSetEvents, cb, options)
  }

  getWithdrawalBondSettledEvents = rateLimitRetry((
    startBlockNumber: number,
    endBlockNumber: number
  ): Promise<Event[]> => {
    return this.bridgeContract.queryFilter(
      this.bridgeContract.filters.WithdrawalBondSettled(),
      startBlockNumber,
      endBlockNumber
    )
  })

  decodeSettleBondedWithdrawalData (data: string): any {
    if (!data) {
      throw new Error('data to decode is required')
    }
    const decoded = this.bridgeContract.interface.decodeFunctionData(
      'settleBondedWithdrawal',
      data
    )

    const bonder = decoded.bonder
    const transferId = decoded.transferId.toString()
    const rootHash = decoded.rootHash.toString()
    const transferRootTotalAmount = decoded.transferRootTotalAmount
    const transferIdTreeIndex = Number(decoded.transferIdTreeIndex.toString())
    const siblings = decoded.siblings.map((sibling: any) => sibling.toString())
    const totalLeaves = Number(decoded.totalLeaves.toString())

    return {
      bonder,
      transferId,
      rootHash,
      transferRootTotalAmount,
      transferIdTreeIndex,
      siblings,
      totalLeaves
    }
  }

  getMultipleWithdrawalsSettledEvents = rateLimitRetry((
    startBlockNumber: number,
    endBlockNumber: number
  ): Promise<Event[]> => {
    return this.bridgeContract.queryFilter(
      this.bridgeContract.filters.MultipleWithdrawalsSettled(),
      startBlockNumber,
      endBlockNumber
    )
  })

  async mapMultipleWithdrawalsSettledEvents (
    cb: EventCb,
    options?: Partial<EventsBatchOptions>
  ) {
    return this.mapEventsBatch(
      this.getMultipleWithdrawalsSettledEvents,
      cb,
      options
    )
  }

  decodeSettleBondedWithdrawalsData (data: string): any {
    if (!data) {
      throw new Error('data to decode is required')
    }
    const decoded = this.bridgeContract.interface.decodeFunctionData(
      'settleBondedWithdrawals',
      data
    )
    const bonder = decoded.bonder
    const transferIds = decoded.transferIds.map((transferId: any) =>
      transferId.toString()
    )
    const totalAmount = decoded.totalAmount

    return {
      bonder,
      transferIds,
      totalAmount
    }
  }

  getTransferRootId = (
    transferRootHash: string,
    totalAmount: BigNumber
  ): string => {
    return getTransferRootId(
      transferRootHash,
      totalAmount
    )
  }

  getTransferRoot = rateLimitRetry((
    transferRootHash: string,
    totalAmount: BigNumber
  ): Promise<any> => {
    return this.bridgeContract.getTransferRoot(
      transferRootHash,
      totalAmount
    )
  })

  // get the chain ids of all bridged L2s and L1
  async getChainIds (): Promise<number[]> {
    const chainIds: number[] = []
    for (const key in globalConfig.networks) {
      const { networkId: chainId } = globalConfig.networks[key]
      chainIds.push(chainId)
    }
    return chainIds
  }

  async getL1ChainId (): Promise<number> {
    for (const key in globalConfig.networks) {
      const { networkId: chainId } = globalConfig.networks[key]
      if (isL1ChainId(chainId)) {
        return chainId
      }
    }
  }

  async getL2ChainIds (): Promise<number[]> {
    const chainIds: number[] = []
    for (const key in globalConfig.networks) {
      const { networkId: chainId } = globalConfig.networks[key]
      if (isL1ChainId(chainId)) {
        continue
      }
      chainIds.push(chainId)
    }
    return chainIds
  }

  stake = rateLimitRetry(async (amount: BigNumber): Promise<providers.TransactionResponse> => {
    const bonder = await this.getBonderAddress()
    const txOverrides = await this.txOverrides()
    const isEthSend = this.chainSlug === Chain.Ethereum
    if (isEthSend) {
      txOverrides.value = amount
    }
    const tx = await this.bridgeContract.stake(
      bonder,
      amount,
      txOverrides
    )

    return tx
  })

  unstake = rateLimitRetry(async (amount: BigNumber): Promise<providers.TransactionResponse> => {
    const tx = await this.bridgeContract.unstake(
      amount,
      await this.txOverrides()
    )
    return tx
  })

  bondWithdrawal = rateLimitRetry(async (
    recipient: string,
    amount: BigNumber,
    transferNonce: string,
    bonderFee: BigNumber,
    gasPrice?: BigNumber,
    tokenUsdPrice?: number,
<<<<<<< HEAD
    chainNativeTokenUsdPrice?: number,
    gasCost?: BigNumber
  ): Promise<providers.TransactionResponse> {
=======
    chainNativeTokenUsdPrice?: number
  ): Promise<providers.TransactionResponse> => {
>>>>>>> 302e8059
    const txOverrides = await this.txOverrides()
    const payload = [
      recipient,
      amount,
      transferNonce,
      bonderFee,
      txOverrides
    ]

    const gasLimit = await this.bridgeContract.estimateGas.bondWithdrawal(...payload)
    await this.checkMinBonderFee(amount, bonderFee, gasLimit, this.chainSlug, this.tokenSymbol, gasPrice, tokenUsdPrice, chainNativeTokenUsdPrice, gasCost)

    const tx = await this.bridgeContract.bondWithdrawal(...payload)

    return tx
  })

  settleBondedWithdrawals = rateLimitRetry(async (
    bonder: string,
    transferIds: string[],
    amount: BigNumber
  ): Promise<providers.TransactionResponse> => {
    const tx = await this.bridgeContract.settleBondedWithdrawals(
      bonder,
      transferIds,
      amount,
      await this.txOverrides()
    )

    return tx
  })

  getStateUpdateStatus = rateLimitRetry(async (stateUpdateAddress: string, chainId: number): Promise<number> => {
    const abi = ['function currentState(address,uint256)']
    const ethersInterface = new ethersUtils.Interface(abi)
    const data = ethersInterface.encodeFunctionData(
      'currentState', [this.l1CanonicalTokenAddress, chainId]
    )
    const tx = {
      to: stateUpdateAddress,
      data
    }
    const res: string = await this.contract.provider.call(tx)
    return Number(res)
  })

  async getEthBalance (): Promise<BigNumber> {
    const bonder = await this.getBonderAddress()
    return this.getBalance(bonder)
  }

  formatUnits (value: BigNumber) {
    return Number(formatUnits(value.toString(), this.tokenDecimals))
  }

  parseUnits (value: string | number) {
    return parseUnits(value.toString(), this.tokenDecimals)
  }

  formatEth (value: BigNumber) {
    return Number(formatUnits(value.toString(), 18))
  }

  parseEth (value: string | number) {
    return parseUnits(value.toString(), 18)
  }

  protected async mapEventsBatch (
    getEventsMethod: (start: number, end: number) => Promise<Event[]>,
    cb: EventCb,
    options?: Partial<EventsBatchOptions>
  ) {
    let i = 0
    const promises: Promise<any>[] = []
    await this.eventsBatch(async (start: number, end: number) => {
      rateLimitRetry(getEventsMethod)(start, end, i)
        .then((events: any[]) => {
          events = events.reverse()
          for (const event of events) {
            promises.push(cb(event, i))
          }
        })
      i++
    }, options)
    return Promise.all(promises)
  }

  public async eventsBatch (
    cb: (start?: number, end?: number, i?: number) => Promise<void | boolean>,
    options: Partial<EventsBatchOptions> = {}
  ) {
    this.validateEventsBatchInput(options)

    let cacheKey = ''
    let state: State
    if (options?.cacheKey) {
      cacheKey = this.getCacheKeyFromKey(
        this.chainId,
        this.address,
        options.cacheKey
      )
      state = await this.db.syncState.getByKey(cacheKey)
    }

    let {
      start,
      end,
      batchBlocks,
      earliestBlockInBatch,
      latestBlockInBatch
    } = await this.getBlockValues(options, state)

    let i = 0
    while (start >= earliestBlockInBatch) {
      const shouldContinue = await rateLimitRetry(cb)(start, end, i)
      if (
        (typeof shouldContinue === 'boolean' && !shouldContinue) ||
        start === earliestBlockInBatch
      ) {
        break
      }

      // Subtract 1 so that the boundary blocks are not double counted
      end = start - 1
      start = end - batchBlocks

      if (start < earliestBlockInBatch) {
        start = earliestBlockInBatch
      }
      i++
    }

    // Only store latest block if a full sync is successful.
    // Sync is complete when the start block is reached since
    // it traverses backwards from head.
    if (cacheKey && start === earliestBlockInBatch) {
      await this.db.syncState.update(cacheKey, {
        latestBlockSynced: latestBlockInBatch,
        timestamp: Date.now()
      })
    }
  }

  private getBlockValues = async (options: Partial<EventsBatchOptions>, state: State) => {
    const { startBlockNumber, endBlockNumber } = options

    let end
    let start
    let totalBlocksInBatch
    const { totalBlocks, batchBlocks } = globalConfig.sync[this.chainSlug]
    const currentBlockNumber = await this.getBlockNumber()
    const currentBlockNumberWithFinality = currentBlockNumber - this.waitConfirmations
    const isInitialSync = !state?.latestBlockSynced && startBlockNumber && !endBlockNumber
    const isSync = state?.latestBlockSynced && startBlockNumber && !endBlockNumber

    if (startBlockNumber && endBlockNumber) {
      end = endBlockNumber
      totalBlocksInBatch = end - startBlockNumber
    } else if (endBlockNumber) {
      end = endBlockNumber
      totalBlocksInBatch = totalBlocks
    } else if (isInitialSync) {
      end = currentBlockNumberWithFinality
      totalBlocksInBatch = end - startBlockNumber
    } else if (isSync) {
      end = Math.max(currentBlockNumberWithFinality, state.latestBlockSynced)
      totalBlocksInBatch = end - state.latestBlockSynced
    } else {
      end = currentBlockNumberWithFinality
      totalBlocksInBatch = totalBlocks
    }

    // Handle the case where the chain has less blocks than the total block config
    // This may happen during an Optimism regensis, for example
    if (end - totalBlocksInBatch < 0) {
      totalBlocksInBatch = end
    }

    if (totalBlocksInBatch <= batchBlocks) {
      start = end - totalBlocksInBatch
    } else {
      start = end - batchBlocks
    }

    const earliestBlockInBatch = end - totalBlocksInBatch
    const latestBlockInBatch = end

    // NOTE: We do not handle the case where end minus batchBlocks is
    // a negative, which should never happen

    return {
      start,
      end,
      batchBlocks,
      earliestBlockInBatch,
      latestBlockInBatch
    }
  }

  public getCacheKeyFromKey = (
    chainId: number,
    address: string,
    key: string
  ) => {
    return `${chainId}:${address}:${key}`
  }

  shouldAttemptSwap (amountOutMin: BigNumber, deadline: BigNumber): boolean {
    return amountOutMin?.gt(0) || deadline?.gt(0)
  }

  private validateEventsBatchInput = (
    options: Partial<EventsBatchOptions> = {}
  ) => {
    const { cacheKey, startBlockNumber, endBlockNumber } = options

    const isStartAndEndBlock = startBlockNumber && endBlockNumber
    if (isStartAndEndBlock) {
      if (startBlockNumber >= endBlockNumber) {
        throw new Error(
          'Cannot pass in an end block that is before a start block'
        )
      }

      if (startBlockNumber < 0 || endBlockNumber < 0) {
        throw new Error(
          'Cannot pass in a start or end block that is less than 0'
        )
      }

      if (cacheKey) {
        throw new Error(
          'A key cannot exist when a start and end block are explicitly defined'
        )
      }
    }
  }

  async compareBonderDestinationFeeCost (
    bonderFee: BigNumber,
    gasLimit: BigNumber,
    chain: string,
    tokenSymbol: string,
    gasPrice?: BigNumber,
    tokenUsdPrice?: number,
    chainNativeTokenUsdPrice?: number,
    gasCost?: BigNumber
  ) {
    const ethDecimals = 18
    const provider = getRpcProvider(chain)
    if (!gasPrice) {
      gasPrice = getBumpedGasPrice(await provider.getGasPrice(), MaxGasPriceMultiplier)
    }
    if (!tokenUsdPrice) {
      tokenUsdPrice = await priceFeed.getPriceByTokenSymbol(tokenSymbol)
    }
    if (!gasCost) {
      gasCost = gasLimit.mul(gasPrice)
    }
    const chainNativeTokenSymbol = this.getChainNativeTokenSymbol(chain)
    if (!chainNativeTokenUsdPrice) {
      chainNativeTokenUsdPrice = await priceFeed.getPriceByTokenSymbol(chainNativeTokenSymbol)
    }
    const tokenUsdPriceBn = parseUnits(tokenUsdPrice.toString(), ethDecimals)
    const chainNativeTokenUsdPriceBn = parseUnits(chainNativeTokenUsdPrice.toString(), ethDecimals)
    const tokenDecimals = getTokenDecimals(tokenSymbol)
    const bonderFee18d = shiftBNDecimals(bonderFee, ethDecimals - tokenDecimals)
    const usdBonderFee = bonderFee18d
    const oneEth = parseUnits('1', ethDecimals)
    const usdGasCost = gasCost.mul(chainNativeTokenUsdPriceBn).div(oneEth)
    const usdBonderFeeFormatted = formatUnits(usdBonderFee, ethDecimals)
    const usdGasCostFormatted = formatUnits(usdGasCost, ethDecimals)
    const usdMinTxCost = usdGasCost.div(2)
    const isTooLow = bonderFee.lte(0) || usdBonderFee.lt(usdMinTxCost)

    const minTxFee = parseUnits(Number(formatUnits((usdMinTxCost).mul(tokenUsdPriceBn).div(oneEth), ethDecimals)).toFixed(tokenDecimals), tokenDecimals)

    return {
      isTooLow,
      minTxFee,
      gasCost,
      usdGasCost,
      usdGasCostFormatted,
      usdBonderFee,
      usdBonderFeeFormatted,
      gasPrice,
      gasLimit,
      tokenUsdPrice,
      chainNativeTokenUsdPrice
    }
  }

<<<<<<< HEAD
  async compareMinBonderFeeBasisPoints (
    amountIn: BigNumber,
    bonderFee: BigNumber,
    destinationChain: string,
    tokenSymbol: string
  ) {
    if (amountIn.lte(0)) {
      return BigNumber.from(0)
    }
    // There is no concept of a minBonderFeeAbsolute on the L1 bridge so we default to 0 since the
    // relative fee will negate this value anyway
    let bonderFeeBps = BonderFeeBps.L2ToL1
    if (destinationChain !== Chain.Ethereum) {
      bonderFeeBps = BonderFeeBps.L2ToL2
    }
=======
export async function compareBonderDestinationFeeCost (
  bonderFee: BigNumber,
  gasLimit: BigNumber,
  chain: string,
  tokenSymbol: string,
  gasPrice?: BigNumber,
  tokenUsdPrice?: number,
  chainNativeTokenUsdPrice?: number
) {
  const ethDecimals = 18
  const provider = getRpcProvider(chain)
  if (!gasPrice) {
    gasPrice = getBumpedGasPrice(await provider.getGasPrice(), MaxGasPriceMultiplier)
  }
  if (!tokenUsdPrice) {
    tokenUsdPrice = await priceFeed.getPriceByTokenSymbol(tokenSymbol)
  }
  const gasCost = gasLimit.mul(gasPrice)
  const chainNativeTokenSymbol = getChainNativeTokenSymbol(chain)
  if (!chainNativeTokenUsdPrice) {
    chainNativeTokenUsdPrice = await priceFeed.getPriceByTokenSymbol(chainNativeTokenSymbol)
  }
  const tokenUsdPriceBn = parseUnits(tokenUsdPrice.toString(), ethDecimals)
  const chainNativeTokenUsdPriceBn = parseUnits(chainNativeTokenUsdPrice.toString(), ethDecimals)
  const tokenDecimals = getTokenDecimals(tokenSymbol)
  const bonderFee18d = shiftBNDecimals(bonderFee, ethDecimals - tokenDecimals)
  const oneEth = parseUnits('1', ethDecimals)
  const usdBonderFee = bonderFee18d.mul(tokenUsdPriceBn).div(oneEth)
  const usdGasCost = gasCost.mul(chainNativeTokenUsdPriceBn).div(oneEth)
  const usdBonderFeeFormatted = formatUnits(usdBonderFee, ethDecimals)
  const usdGasCostFormatted = formatUnits(usdGasCost, ethDecimals)
  const usdMinTxCost = usdGasCost.div(2)
  const isTooLow = bonderFee.lte(0) || usdBonderFee.lt(usdMinTxCost)
  if (isTooLow) {
    throw new BonderFeeTooLowError(`bonder fee is too low. Cannot bond withdrawal. bonderFee: ${usdBonderFeeFormatted}, gasCost: ${usdGasCostFormatted}`)
  }

  return parseUnits(Number(formatUnits((usdMinTxCost).mul(tokenUsdPriceBn).div(oneEth), ethDecimals)).toFixed(tokenDecimals), tokenDecimals)
}
>>>>>>> 302e8059

    const tokenPrice = await priceFeed.getPriceByTokenSymbol(tokenSymbol)
    const tokenDecimals = getTokenDecimals(tokenSymbol)
    const minBonderFeeAbsolute = parseUnits(
      (1 / tokenPrice).toFixed(tokenDecimals),
      tokenDecimals
    )
    let minBonderFeeRelative = amountIn.mul(bonderFeeBps).div(10000)

    // add 10% buffer for in the case amountIn is greater than originally
    // estimated in frontend due to user receiving more hTokens during swap
    const tolerance = 0.10
    minBonderFeeRelative = minBonderFeeRelative.sub(minBonderFeeRelative.mul(tolerance * 100).div(100))
    const minBonderFee = minBonderFeeRelative.gt(minBonderFeeAbsolute)
      ? minBonderFeeRelative
      : MinBonderFeeAbsolute
    const isTooLow = bonderFee.lt(minBonderFee)
    if (isTooLow) {
      throw new BonderFeeTooLowError(`bonder fee is too low. Cannot bond withdrawal. bonderFee: ${bonderFee}, minBonderFee: ${minBonderFee}`)
    }

<<<<<<< HEAD
    return minBonderFee
  }
=======
export async function checkMinBonderFee (
  amountIn: BigNumber,
  bonderFee: BigNumber,
  gasLimit: BigNumber,
  chainSlug: string,
  tokenSymbol: string,
  gasPrice?: BigNumber,
  tokenUsdPrice?: number,
  chainNativeTokenUsdPrice?: number
) {
  await compareMinBonderFeeBasisPoints(amountIn, bonderFee, chainSlug, tokenSymbol)
  await compareBonderDestinationFeeCost(bonderFee, gasLimit, chainSlug, tokenSymbol, gasPrice, tokenUsdPrice, chainNativeTokenUsdPrice)
  // const minBpsFee = await compareMinBonderFeeBasisPoints(amountIn, bonderFee, chainSlug, tokenSymbol)
  // const minTxFee = await compareBonderDestinationFeeCost(bonderFee, gasLimit, chainSlug, tokenSymbol, gasPrice, tokenUsdPrice, chainNativeTokenUsdPrice)

  // const minBonderFeeTotal = minBpsFee.add(minTxFee)
  // const isTooLow = bonderFee.lt(minBonderFeeTotal)
  // if (isTooLow) {
  //   throw new BonderFeeTooLowError(`total bonder fee is too low. Cannot bond withdrawal. bonderFee: ${bonderFee}, minBonderFeeTotal: ${minBonderFeeTotal}`)
  // }
}
>>>>>>> 302e8059

  async checkMinBonderFee (
    amountIn: BigNumber,
    bonderFee: BigNumber,
    gasLimit: BigNumber,
    chainSlug: string,
    tokenSymbol: string,
    gasPrice?: BigNumber,
    tokenUsdPrice?: number,
    chainNativeTokenUsdPrice?: number,
    gasCost?: BigNumber
  ) {
    const minBpsFee = await this.compareMinBonderFeeBasisPoints(amountIn, bonderFee, chainSlug, tokenSymbol)
    let { isTooLow, minTxFee, usdBonderFeeFormatted, usdGasCostFormatted } = await this.compareBonderDestinationFeeCost(bonderFee, gasLimit, chainSlug, tokenSymbol, gasPrice, tokenUsdPrice, chainNativeTokenUsdPrice, gasCost)
    if (isTooLow) {
      throw new BonderFeeTooLowError(`bonder fee is too low. Cannot bond withdrawal. bonderFee: ${usdBonderFeeFormatted}, gasCost: ${usdGasCostFormatted}`)
    }

    const minBonderFeeTotal = minBpsFee.add(minTxFee)
    isTooLow = bonderFee.lt(minBonderFeeTotal)
    if (isTooLow) {
      throw new BonderFeeTooLowError(`total bonder fee is too low. Cannot bond withdrawal. bonderFee: ${bonderFee}, minBonderFeeTotal: ${minBonderFeeTotal}`)
    }
  }

  getChainNativeTokenSymbol (chain: string) {
    if (chain === Chain.Polygon) {
      return 'MATIC'
    } else if (chain === Chain.xDai) {
      return 'DAI'
    }

    return 'ETH'
  }
}<|MERGE_RESOLUTION|>--- conflicted
+++ resolved
@@ -131,55 +131,7 @@
       transferId
     )
     return bondedBn
-<<<<<<< HEAD
-  }
-
-  async getTotalBondedWithdrawalAmountForTransferId (
-    transferId: string
-  ): Promise<BigNumber> {
-    let totalBondedAmount = BigNumber.from(0)
-    const bonderAddress = await this.getBonderAddress()
-    let bonders = [bonderAddress]
-    if (globalConfig?.bonders?.[this.tokenSymbol]) {
-      bonders = unique([bonderAddress, ...globalConfig.bonders[this.tokenSymbol]])
-    }
-    for (const bonder of bonders) {
-      const bondedAmount = await this.getBondedWithdrawalAmountByBonder(
-        bonder,
-        transferId
-      )
-      totalBondedAmount = totalBondedAmount.add(bondedAmount)
-    }
-    return totalBondedAmount
-  }
-
-  getConfigBonderAddress ():string {
-    return globalConfig?.bonders?.[this.tokenSymbol]?.[0]
-  }
-
-  @rateLimitRetry
-  async getBonderBondedWithdrawalsBalance (): Promise<BigNumber> {
-    const bonderAddress = await this.getBonderAddress()
-    let total = BigNumber.from(0)
-    await this.eventsBatch(async (start: number, end: number) => {
-      const withdrawalBondedEvents = await this.getWithdrawalBondedEvents(
-        start,
-        end
-      )
-      for (const event of withdrawalBondedEvents) {
-        const { transferId } = event.args
-        const amount = await this.getBondedWithdrawalAmountByBonder(
-          bonderAddress,
-          transferId
-        )
-        total = total.add(amount)
-      }
-    })
-    return total
-  }
-=======
-  })
->>>>>>> 302e8059
+  })
 
   async getBondedWithdrawalTimestamp (
     transferId: string,
@@ -491,14 +443,9 @@
     bonderFee: BigNumber,
     gasPrice?: BigNumber,
     tokenUsdPrice?: number,
-<<<<<<< HEAD
     chainNativeTokenUsdPrice?: number,
     gasCost?: BigNumber
-  ): Promise<providers.TransactionResponse> {
-=======
-    chainNativeTokenUsdPrice?: number
   ): Promise<providers.TransactionResponse> => {
->>>>>>> 302e8059
     const txOverrides = await this.txOverrides()
     const payload = [
       recipient,
@@ -791,7 +738,6 @@
     }
   }
 
-<<<<<<< HEAD
   async compareMinBonderFeeBasisPoints (
     amountIn: BigNumber,
     bonderFee: BigNumber,
@@ -807,47 +753,6 @@
     if (destinationChain !== Chain.Ethereum) {
       bonderFeeBps = BonderFeeBps.L2ToL2
     }
-=======
-export async function compareBonderDestinationFeeCost (
-  bonderFee: BigNumber,
-  gasLimit: BigNumber,
-  chain: string,
-  tokenSymbol: string,
-  gasPrice?: BigNumber,
-  tokenUsdPrice?: number,
-  chainNativeTokenUsdPrice?: number
-) {
-  const ethDecimals = 18
-  const provider = getRpcProvider(chain)
-  if (!gasPrice) {
-    gasPrice = getBumpedGasPrice(await provider.getGasPrice(), MaxGasPriceMultiplier)
-  }
-  if (!tokenUsdPrice) {
-    tokenUsdPrice = await priceFeed.getPriceByTokenSymbol(tokenSymbol)
-  }
-  const gasCost = gasLimit.mul(gasPrice)
-  const chainNativeTokenSymbol = getChainNativeTokenSymbol(chain)
-  if (!chainNativeTokenUsdPrice) {
-    chainNativeTokenUsdPrice = await priceFeed.getPriceByTokenSymbol(chainNativeTokenSymbol)
-  }
-  const tokenUsdPriceBn = parseUnits(tokenUsdPrice.toString(), ethDecimals)
-  const chainNativeTokenUsdPriceBn = parseUnits(chainNativeTokenUsdPrice.toString(), ethDecimals)
-  const tokenDecimals = getTokenDecimals(tokenSymbol)
-  const bonderFee18d = shiftBNDecimals(bonderFee, ethDecimals - tokenDecimals)
-  const oneEth = parseUnits('1', ethDecimals)
-  const usdBonderFee = bonderFee18d.mul(tokenUsdPriceBn).div(oneEth)
-  const usdGasCost = gasCost.mul(chainNativeTokenUsdPriceBn).div(oneEth)
-  const usdBonderFeeFormatted = formatUnits(usdBonderFee, ethDecimals)
-  const usdGasCostFormatted = formatUnits(usdGasCost, ethDecimals)
-  const usdMinTxCost = usdGasCost.div(2)
-  const isTooLow = bonderFee.lte(0) || usdBonderFee.lt(usdMinTxCost)
-  if (isTooLow) {
-    throw new BonderFeeTooLowError(`bonder fee is too low. Cannot bond withdrawal. bonderFee: ${usdBonderFeeFormatted}, gasCost: ${usdGasCostFormatted}`)
-  }
-
-  return parseUnits(Number(formatUnits((usdMinTxCost).mul(tokenUsdPriceBn).div(oneEth), ethDecimals)).toFixed(tokenDecimals), tokenDecimals)
-}
->>>>>>> 302e8059
 
     const tokenPrice = await priceFeed.getPriceByTokenSymbol(tokenSymbol)
     const tokenDecimals = getTokenDecimals(tokenSymbol)
@@ -869,32 +774,8 @@
       throw new BonderFeeTooLowError(`bonder fee is too low. Cannot bond withdrawal. bonderFee: ${bonderFee}, minBonderFee: ${minBonderFee}`)
     }
 
-<<<<<<< HEAD
     return minBonderFee
   }
-=======
-export async function checkMinBonderFee (
-  amountIn: BigNumber,
-  bonderFee: BigNumber,
-  gasLimit: BigNumber,
-  chainSlug: string,
-  tokenSymbol: string,
-  gasPrice?: BigNumber,
-  tokenUsdPrice?: number,
-  chainNativeTokenUsdPrice?: number
-) {
-  await compareMinBonderFeeBasisPoints(amountIn, bonderFee, chainSlug, tokenSymbol)
-  await compareBonderDestinationFeeCost(bonderFee, gasLimit, chainSlug, tokenSymbol, gasPrice, tokenUsdPrice, chainNativeTokenUsdPrice)
-  // const minBpsFee = await compareMinBonderFeeBasisPoints(amountIn, bonderFee, chainSlug, tokenSymbol)
-  // const minTxFee = await compareBonderDestinationFeeCost(bonderFee, gasLimit, chainSlug, tokenSymbol, gasPrice, tokenUsdPrice, chainNativeTokenUsdPrice)
-
-  // const minBonderFeeTotal = minBpsFee.add(minTxFee)
-  // const isTooLow = bonderFee.lt(minBonderFeeTotal)
-  // if (isTooLow) {
-  //   throw new BonderFeeTooLowError(`total bonder fee is too low. Cannot bond withdrawal. bonderFee: ${bonderFee}, minBonderFeeTotal: ${minBonderFeeTotal}`)
-  // }
-}
->>>>>>> 302e8059
 
   async checkMinBonderFee (
     amountIn: BigNumber,
@@ -929,4 +810,8 @@
 
     return 'ETH'
   }
+
+  getConfigBonderAddress ():string {
+    return globalConfig?.bonders?.[this.tokenSymbol]?.[0]
+  }
 }