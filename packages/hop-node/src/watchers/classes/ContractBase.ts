--- conflicted
+++ resolved
@@ -99,16 +99,8 @@
   async getTransactionTimestamp (
     txHash: string
   ): Promise<number> {
-<<<<<<< HEAD
-    const tx = await this.contract.provider.getTransaction(txHash)
-    if (!tx) {
-      throw new Error(`expected tx object. transactionHash: ${txHash} chain: ${this.chainSlug}`)
-    }
-    return this.getBlockTimestamp(tx.blockNumber)
-=======
     const blockNumber = await this.getTransactionBlockNumber(txHash)
     return this.getBlockTimestamp(blockNumber)
->>>>>>> 77acbd67
   }
 
   async getEventTimestamp (event: any): Promise<number> {
