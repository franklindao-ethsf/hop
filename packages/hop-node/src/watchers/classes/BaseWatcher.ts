--- conflicted
+++ resolved
@@ -4,13 +4,7 @@
 import Metrics from './Metrics'
 import SyncWatcher from 'src/watchers/SyncWatcher'
 import wait from 'src/utils/wait'
-<<<<<<< HEAD
-import { BigNumber } from 'ethers'
-import { Chain, OneWeekMs } from 'src/constants'
-=======
 import { Chain } from 'src/constants'
-import { Contract } from 'ethers'
->>>>>>> 5cd81608
 import { DbSet, getDbSet } from 'src/db'
 import { EventEmitter } from 'events'
 import { IBaseWatcher } from './IBaseWatcher'
@@ -242,80 +236,6 @@
     }
   }
 
-<<<<<<< HEAD
-  async pollGasCost () {
-    while (true) {
-      try {
-        const timestamp = Math.floor(Date.now() / 1000)
-        const deadline = Math.floor((Date.now() + OneWeekMs) / 1000)
-        const bridgeContract = this.bridge.bridgeContract.connect(getRpcProvider(this.chainSlug)!) as L1BridgeContract | L2BridgeContract // eslint-disable-line @typescript-eslint/no-non-null-assertion
-        const txOverrides = await this.bridge.txOverrides()
-        const amount = BigNumber.from(2)
-        const amountOutMin = BigNumber.from(0)
-        const bonderFee = BigNumber.from(1)
-        const bonder = await this.bridge.getConfigBonderAddress()
-        txOverrides.from = bonder
-        const transferNonce = `0x${'0'.repeat(64)}`
-        const payload = [
-          bonder,
-          amount,
-          transferNonce,
-          bonderFee,
-          txOverrides
-        ] as const
-        const gasLimit = await bridgeContract.estimateGas.bondWithdrawal(...payload)
-        const estimates = [{ gasLimit, attemptSwap: false }]
-
-        if (this._isL2BridgeContract(bridgeContract) && bridgeContract.bondWithdrawalAndDistribute) {
-          const payload = [
-            bonder,
-            amount,
-            transferNonce,
-            bonderFee,
-            amountOutMin,
-            deadline,
-            txOverrides
-          ] as const
-          const gasLimit = await bridgeContract.estimateGas.bondWithdrawalAndDistribute(...payload)
-          estimates.push({ gasLimit, attemptSwap: true })
-        }
-
-        await Promise.all(estimates.map(async ({ gasLimit, attemptSwap }) => {
-          const { gasCost, gasCostInToken, gasPrice, tokenPriceUsd, nativeTokenPriceUsd } = await this.bridge.getGasCostEstimation(
-            gasLimit,
-            this.chainSlug,
-            this.tokenSymbol
-          )
-
-          const minBonderFeeAbsolute = await this.bridge.getMinBonderFeeAbsolute(this.tokenSymbol, tokenPriceUsd)
-
-          await this.db.gasCost.addGasCost({
-            chain: this.chainSlug,
-            token: this.tokenSymbol,
-            timestamp,
-            attemptSwap,
-            gasCost,
-            gasCostInToken,
-            gasPrice,
-            gasLimit,
-            tokenPriceUsd,
-            nativeTokenPriceUsd,
-            minBonderFeeAbsolute
-          })
-        }))
-      } catch (err) {
-        this.logger.error(`pollGasCost error: ${err.message}`)
-      }
-      await wait(30 * 1000)
-    }
-  }
-
-  private _isL2BridgeContract (bridgeContract: L1BridgeContract | L2BridgeContract): bridgeContract is L2BridgeContract {
-    return !this.isL1
-  }
-
-=======
->>>>>>> 5cd81608
   // force quit so docker can restart
   public async quit () {
     console.trace()
