--- conflicted
+++ resolved
@@ -257,15 +257,9 @@
   return watchers
 }
 
-<<<<<<< HEAD
-export function startWatchers (config: GetWatchersConfig) {
-  const watchers = getWatchers(config)
-  watchers.forEach(async (watcher: Watcher) => await watcher.start())
-=======
 export async function startWatchers (config: GetWatchersConfig) {
   const watchers = await getWatchers(config)
   watchers.forEach((watcher: Watcher) => watcher.start())
->>>>>>> da8b1742
   const stop = () => {
     return watchers.map(async (watcher: Watcher) => {
       return await watcher.stop()
