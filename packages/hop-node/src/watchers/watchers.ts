--- conflicted
+++ resolved
@@ -352,12 +352,9 @@
       const chainId = chainSlugToId(network)
       const challengeWatcher = new ChallengeWatcher({
         chainSlug: network,
-<<<<<<< HEAD
         isL1,
         bridgeContract,
-=======
-        tokenSymbol: token,
->>>>>>> 1b796521
+        tokenSymbol: token,
         label: network,
         dryMode: true // force dry mode until further tested
       })
