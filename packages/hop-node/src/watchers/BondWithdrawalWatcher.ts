--- conflicted
+++ resolved
@@ -114,16 +114,8 @@
     const destBridge = this.getSiblingWatcherByChainId(destinationChainId)
       .bridge
 
-<<<<<<< HEAD
-    const bondedAmount = await destBridge.getTotalBondedWithdrawalAmountForTransferId(transferId)
-    logger.debug(`processing bondWithdrawal. bondedAmount: ${bondedAmount?.toString()}`)
-    if (bondedAmount.gt(0)) {
-=======
-    await this.waitTimeout(transferId, destinationChainId)
-
     const isTransferSpent = await destBridge.isTransferIdSpent(transferId)
     if (isTransferSpent) {
->>>>>>> ae2c492b
       logger.warn('transfer already bonded. Adding to db and skipping')
       const event = await destBridge.getBondedWithdrawalEvent(transferId)
       if (event) {
@@ -326,38 +318,6 @@
     }
   }
 
-<<<<<<< HEAD
-=======
-  async waitTimeout (transferId: string, destinationChainId: number) {
-    await wait(2 * 1000)
-    if (!this.order()) {
-      return
-    }
-    this.logger.debug(
-      `waiting for bondWithdrawal event. transferId: ${transferId} destinationChainId: ${destinationChainId}`
-    )
-    const bridge = this.getSiblingWatcherByChainId(destinationChainId).bridge
-    let timeout = this.order() * BONDER_ORDER_DELAY_MS
-    while (timeout > 0) {
-      if (!this.started) {
-        return
-      }
-      const isTransferSpent = await bridge.isTransferIdSpent(transferId)
-      if (isTransferSpent) {
-        break
-      }
-      const delay = 2 * 1000
-      timeout -= delay
-      await wait(delay)
-    }
-    if (timeout <= 0) {
-      return
-    }
-    this.logger.debug(`transfer id already bonded ${transferId}`)
-    throw new Error('cancelled')
-  }
-
->>>>>>> ae2c492b
   // ORU -> L1: (credit - debit - OruToL1PendingAmount - OruToAllUnbondedTransferRoots) / 2
   //    - divide by 2 because `amount` gets added to OruToL1PendingAmount
   // nonORU -> L1: (credit - debit - OruToL1PendingAmount - OruToAllUnbondedTransferRoots)
