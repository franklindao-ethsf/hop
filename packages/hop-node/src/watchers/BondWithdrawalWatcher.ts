import '../moduleAlias'
import BNMin from 'src/utils/BNMin'
import BaseWatcher from './classes/BaseWatcher'
import L2Bridge from './classes/L2Bridge'
import Logger from 'src/logger'
import isL1ChainId from 'src/utils/isL1ChainId'
import { BigNumber } from 'ethers'
import { BonderFeeTooLowError, NonceTooLowError } from 'src/types/error'
<<<<<<< HEAD
import { L1Bridge as L1BridgeContract } from '@hop-protocol/core/contracts/L1Bridge'
import { L1ERC20Bridge as L1ERC20BridgeContract } from '@hop-protocol/core/contracts/L1ERC20Bridge'
import { L2Bridge as L2BridgeContract } from '@hop-protocol/core/contracts/L2Bridge'
import { Transfer } from 'src/db/TransfersDb'
=======
>>>>>>> da8b1742
import { TxError } from 'src/constants'

export interface Config {
  chainSlug: string
  tokenSymbol: string
  isL1: boolean
  bridgeContract: L1BridgeContract | L1ERC20BridgeContract | L2BridgeContract
  label: string
  order?: () => number
  dryMode?: boolean
  stateUpdateAddress?: string
}

const BONDER_ORDER_DELAY_MS = 60 * 1000

class BondError extends Error {}

class BondWithdrawalWatcher extends BaseWatcher {
  siblingWatchers: { [chainId: string]: BondWithdrawalWatcher }

  constructor (config: Config) {
    super({
      tag: 'BondWithdrawalWatcher',
      chainSlug: config.chainSlug,
      tokenSymbol: config.tokenSymbol,
      prefix: config.label,
      logColor: 'green',
      order: config.order,
      isL1: config.isL1,
      bridgeContract: config.bridgeContract,
      dryMode: config.dryMode,
      stateUpdateAddress: config.stateUpdateAddress
    })
  }

  async pollHandler () {
    if (this.isL1) {
      return
    }
    await this.checkTransferSentFromDb()
  }

  async checkTransferSentFromDb () {
    const dbTransfers = await this.db.transfers.getUnbondedSentTransfers({
      sourceChainId: await this.bridge.getChainId()
    })
    if (dbTransfers.length) {
      this.logger.debug(
        `checking ${dbTransfers.length} unbonded transfers db items`
      )
    }

    const promises: Array<Promise<any>> = []
    for (const dbTransfer of dbTransfers) {
      const {
        transferId,
        destinationChainId,
        amount,
        withdrawalBondTxError
      } = dbTransfer
      const logger = this.logger.create({ id: transferId })
      const availableCredit = this.getAvailableCreditForTransfer(destinationChainId, amount)
      if (
        availableCredit.lt(amount) &&
        withdrawalBondTxError === TxError.NotEnoughLiquidity
      ) {
        logger.debug(
          `invalid credit or liquidity. availableCredit: ${availableCredit.toString()}, amount: ${amount.toString()}`,
          `withdrawalBondTxError: ${withdrawalBondTxError}`
        )

        continue
      }

      logger.debug('db poll completed')
      promises.push(this.checkTransferId(transferId).catch(err => {
        this.logger.error('checkTransferId error:', err)
      }))
    }

    await Promise.all(promises)
  }

  checkTransferId = async (transferId: string) => {
    const dbTransfer = await this.db.transfers.getByTransferId(transferId)
    if (!dbTransfer) {
      this.logger.warn(`transfer id "${transferId}" not found in db`)
      return
    }
    const {
      destinationChainId,
      sourceChainId,
      recipient,
      amount,
      amountOutMin,
      bonderFee,
      transferNonce,
      deadline,
      transferSentTxHash
    } = dbTransfer
    const logger: Logger = this.logger.create({ id: transferId })
    logger.debug('processing bondWithdrawal')
    const sourceL2Bridge = this.bridge as L2Bridge
    const destBridge = this.getSiblingWatcherByChainId(destinationChainId)
      .bridge

    const isTransferSpent = await destBridge.isTransferIdSpent(transferId)
    logger.debug(`processing bondWithdrawal. isTransferSpent: ${isTransferSpent?.toString()}`)
    if (isTransferSpent) {
      logger.warn('transfer already bonded. Adding to db and skipping')
      await this.handleTransferSpentTx(transferId, destBridge)
      return
    }

    const availableCredit = this.getAvailableCreditForTransfer(destinationChainId, amount)
    logger.debug(`processing bondWithdrawal. availableCredit: ${availableCredit.toString()}`)
    if (availableCredit.lt(amount)) {
      logger.warn(
        `not enough credit to bond withdrawal. Have ${this.bridge.formatUnits(
          availableCredit
        )}, need ${this.bridge.formatUnits(amount)}`
      )
      await this.db.transfers.update(transferId, {
        withdrawalBondTxError: TxError.NotEnoughLiquidity
      })
      return
    }

    await this.handleStateSwitch()
    if (this.isDryOrPauseMode) {
      logger.warn(`dry: ${this.dryMode}, pause: ${this.pauseMode}. skipping bondWithdrawalWatcher`)
      return
    }

    logger.debug('sending bondWithdrawal tx')

    const sourceTx = await sourceL2Bridge.getTransaction(
      transferSentTxHash
    )
    if (!sourceTx) {
      this.logger.warn(`source tx data for tx hash "${transferSentTxHash}" not found. Cannot proceed`)
      return
    }
    const { from: sender, data } = sourceTx
    const attemptSwap = this.bridge.shouldAttemptSwap(amountOutMin, deadline)
    if (attemptSwap && isL1ChainId(destinationChainId)) {
      await this.db.transfers.update(transferId, {
        isBondable: false
      })
      return
    }

    await this.db.transfers.update(transferId, {
      bondWithdrawalAttemptedAt: Date.now()
    })

    try {
      const tx = await this.sendBondWithdrawalTx({
        transferId,
        sender,
        recipient,
        amount,
        transferNonce,
        bonderFee,
        attemptSwap,
        destinationChainId,
        amountOutMin,
        deadline
      })

      const sentChain = attemptSwap ? `destination chain ${destinationChainId}` : 'L1'
      const msg = `sent bondWithdrawal on ${sentChain} (source chain ${sourceChainId}) tx: ${tx.hash}`
      logger.info(msg)
      this.notifier.info(msg)
    } catch (err) {
      logger.log(err.message)
      const isCallExceptionError = /The execution failed due to an exception/gi.test(err.message)
      if (isCallExceptionError) {
        await this.db.transfers.update(transferId, {
          withdrawalBondTxError: TxError.CallException
        })
      }
      if (err instanceof BonderFeeTooLowError) {
        let { withdrawalBondBackoffIndex } = await this.db.transfers.getByTransferId(transferId)
        if (!withdrawalBondBackoffIndex) {
          withdrawalBondBackoffIndex = 0
        }
        withdrawalBondBackoffIndex++
        await this.db.transfers.update(transferId, {
          withdrawalBondTxError: TxError.BonderFeeTooLow,
          withdrawalBondBackoffIndex
        })
        return
      }
      if (err instanceof NonceTooLowError) {
        logger.error('nonce too low. trying again.')
        await this.db.transfers.update(transferId, {
          bondWithdrawalAttemptedAt: 0
        })
      }
      throw err
    }
  }

  sendBondWithdrawalTx = async (params: any) => {
    const {
      transferId,
      destinationChainId,
      recipient,
      amount,
      transferNonce,
      bonderFee,
      attemptSwap,
      amountOutMin,
      deadline
    } = params
    const logger = this.logger.create({ id: transferId })

    logger.debug('amount:', this.bridge.formatUnits(amount))
    logger.debug('recipient:', recipient)
    logger.debug('transferNonce:', transferNonce)
    logger.debug('bonderFee:', this.bridge.formatUnits(bonderFee))

    await this.checkBonderFee(transferId, attemptSwap)

    if (attemptSwap) {
      logger.debug(
        `bondWithdrawalAndAttemptSwap destinationChainId: ${destinationChainId}`
      )
      const l2Bridge = this.getSiblingWatcherByChainId(destinationChainId)
        .bridge as L2Bridge
      return await l2Bridge.bondWithdrawalAndAttemptSwap(
        recipient,
        amount,
        transferNonce,
        bonderFee,
        amountOutMin,
        deadline
      )
    } else {
      logger.debug(`bondWithdrawal chain: ${destinationChainId}`)
      const bridge = this.getSiblingWatcherByChainId(destinationChainId).bridge
      return bridge.bondWithdrawal(
        recipient,
        amount,
        transferNonce,
        bonderFee
      )
    }
  }

<<<<<<< HEAD
  async getPricesNearTransferEvent (dbTransfer: Transfer) {
    const { destinationChainId } = dbTransfer
    const destinationChain = this.chainIdToSlug(destinationChainId!) // eslint-disable-line
    const destinationBridge = this.getSiblingWatcherByChainId(destinationChainId!).bridge // eslint-disable-line
    const tokenSymbol = this.tokenSymbol
    const chainNativeTokenSymbol = this.bridge.getChainNativeTokenSymbol(destinationChain)
    const transferSentTimestamp = dbTransfer.transferSentTimestamp
    let gasPrice: BigNumber | undefined
    let tokenUsdPrice: number | undefined
    let chainNativeTokenUsdPrice: number | undefined
    if (transferSentTimestamp) {
      const gasPriceItem = await this.db.gasPrices.getNearest(destinationChain, transferSentTimestamp)
      if (gasPriceItem) {
        gasPrice = gasPriceItem.gasPrice

        const marketGasPrice = await destinationBridge.getGasPrice()
        gasPrice = BNMin(gasPrice!, marketGasPrice) // eslint-disable-line
      }
      let tokenPriceItem = await this.db.tokenPrices.getNearest(tokenSymbol, transferSentTimestamp)
      if (tokenPriceItem) {
        tokenUsdPrice = tokenPriceItem.price
      }
      if (tokenSymbol === chainNativeTokenSymbol) {
        chainNativeTokenUsdPrice = tokenUsdPrice! // eslint-disable-line
      } else {
        tokenPriceItem = await this.db.tokenPrices.getNearest(chainNativeTokenSymbol, transferSentTimestamp)
        if (tokenPriceItem) {
          chainNativeTokenUsdPrice = tokenPriceItem.price
        }
      }
=======
  async checkBonderFee (
    transferId: string,
    attemptSwap: boolean
  ) {
    const logger = this.logger.create({ id: transferId })
    const dbTransfer = await this.db.transfers.getByTransferId(transferId)
    if (!dbTransfer) {
      throw new Error('expected db tansfer item')
    }

    const { amount, bonderFee, destinationChainId } = dbTransfer
    const destinationChain = this.chainIdToSlug(destinationChainId)
    const transferSentTimestamp = dbTransfer?.transferSentTimestamp
    if (!transferSentTimestamp) {
      throw new Error('expected transferSentTimestamp')
>>>>>>> da8b1742
    }

    const now = Math.floor(Date.now() / 1000)
    const nearestItemToTransferSent = await this.db.gasCost.getNearest(destinationChain, this.tokenSymbol, attemptSwap, transferSentTimestamp)
    const nearestItemToNow = await this.db.gasCost.getNearest(destinationChain, this.tokenSymbol, attemptSwap, now)
    if (!nearestItemToTransferSent) {
      throw new Error('expected nearestItemToTransferSent')
    }
    if (!nearestItemToNow) {
      throw new Error('expected nearestItemToNow')
    }
    let { gasCostInToken, minBonderFeeAbsolute } = nearestItemToTransferSent
    const { gasCostInToken: currentGasCostInToken, minBonderFeeAbsolute: currentMinBonderFeeAbsolute } = nearestItemToNow

    gasCostInToken = BNMin(gasCostInToken, currentGasCostInToken)
    minBonderFeeAbsolute = BNMin(minBonderFeeAbsolute, currentMinBonderFeeAbsolute)

    logger.debug('gasCostInToken:', gasCostInToken?.toString())
    logger.debug('minBonderFeeAbsolute:', minBonderFeeAbsolute?.toString())

    const minBpsFee = await this.bridge.getBonderFeeBps(amount, minBonderFeeAbsolute)
    const minTxFee = gasCostInToken.div(2)
    const minBonderFeeTotal = minBpsFee.add(minTxFee)
    const isTooLow = bonderFee.lt(minBonderFeeTotal)
    if (isTooLow) {
      throw new BonderFeeTooLowError(`total bonder fee is too low. Cannot bond withdrawal. bonderFee: ${bonderFee}, minBonderFeeTotal: ${minBonderFeeTotal}`)
    }
  }

  // ORU -> L1: (credit - debit - OruToL1PendingAmount - OruToAllUnbondedTransferRoots) / 2
  //    - divide by 2 because `amount` gets added to OruToL1PendingAmount
  // nonORU -> L1: (credit - debit - OruToL1PendingAmount - OruToAllUnbondedTransferRoots)
  // L2 -> L2: (credit - debit)
  getAvailableCreditForTransfer (destinationChainId: number, amount: BigNumber) {
    const availableCredit = this.syncWatcher.getEffectiveAvailableCredit(destinationChainId)
    if (this.syncWatcher.isOruToL1(destinationChainId)) {
      return availableCredit.div(2)
    }

    return availableCredit
  }

  async handleTransferSpentTx (transferId: string, destBridge: any): Promise<void> {
    const logger: Logger = this.logger.create({ id: transferId })
    let didFindEvent = await this.checkBondedWithdrawalEvent(transferId, destBridge)
    if (didFindEvent) {
      logger.debug('bondWithdrawal event found')
      return
    }

    didFindEvent = await this.checkWithdrewEvent(transferId, destBridge)
    if (didFindEvent) {
      logger.debug('withdrew event found')
      return
    }

    logger.warn('no transfer spent event found')
  }

  async checkBondedWithdrawalEvent (transferId: string, destBridge: any): Promise<boolean> {
    const logger: Logger = this.logger.create({ id: transferId })
    const event = await destBridge.getBondedWithdrawalEvent(transferId)
    if (event) {
      const { transactionHash } = event
      const { from: sender } = await destBridge.getTransaction(transactionHash)

      logger.debug('handling missed WithdrawalBonded event')
      logger.debug('transferId:', transferId)
      logger.debug('bonder:', sender)

      await this.db.transfers.update(transferId, {
        isBondable: true,
        withdrawalBonded: true,
        withdrawalBonder: sender,
        isTransferSpent: true,
        transferSpentTxHash: transactionHash
      })
      return true
    }
    return false
  }

  async checkWithdrewEvent (transferId: string, destBridge: any): Promise<boolean> {
    const logger: Logger = this.logger.create({ id: transferId })
    const event = await destBridge.getWithdrewEvent(transferId)
    if (event) {
      const {
        transferId,
        recipient,
        amount,
        transferNonce
      } = event.args
      const { transactionHash } = event

      logger.debug('handling missed Withdrew event')
      logger.debug('transferId:', transferId)
      logger.debug('transactionHash:', transactionHash)
      logger.debug('recipient:', recipient)
      logger.debug('amount:', amount)
      logger.debug('transferNonce:', transferNonce)

      await this.db.transfers.update(transferId, {
        isTransferSpent: true,
        transferSpentTxHash: transactionHash,
        isBondable: false
      })
      return true
    }
    return false
  }
}

export default BondWithdrawalWatcher<|MERGE_RESOLUTION|>--- conflicted
+++ resolved
@@ -6,13 +6,10 @@
 import isL1ChainId from 'src/utils/isL1ChainId'
 import { BigNumber } from 'ethers'
 import { BonderFeeTooLowError, NonceTooLowError } from 'src/types/error'
-<<<<<<< HEAD
 import { L1Bridge as L1BridgeContract } from '@hop-protocol/core/contracts/L1Bridge'
 import { L1ERC20Bridge as L1ERC20BridgeContract } from '@hop-protocol/core/contracts/L1ERC20Bridge'
 import { L2Bridge as L2BridgeContract } from '@hop-protocol/core/contracts/L2Bridge'
 import { Transfer } from 'src/db/TransfersDb'
-=======
->>>>>>> da8b1742
 import { TxError } from 'src/constants'
 
 export interface Config {
@@ -264,38 +261,6 @@
     }
   }
 
-<<<<<<< HEAD
-  async getPricesNearTransferEvent (dbTransfer: Transfer) {
-    const { destinationChainId } = dbTransfer
-    const destinationChain = this.chainIdToSlug(destinationChainId!) // eslint-disable-line
-    const destinationBridge = this.getSiblingWatcherByChainId(destinationChainId!).bridge // eslint-disable-line
-    const tokenSymbol = this.tokenSymbol
-    const chainNativeTokenSymbol = this.bridge.getChainNativeTokenSymbol(destinationChain)
-    const transferSentTimestamp = dbTransfer.transferSentTimestamp
-    let gasPrice: BigNumber | undefined
-    let tokenUsdPrice: number | undefined
-    let chainNativeTokenUsdPrice: number | undefined
-    if (transferSentTimestamp) {
-      const gasPriceItem = await this.db.gasPrices.getNearest(destinationChain, transferSentTimestamp)
-      if (gasPriceItem) {
-        gasPrice = gasPriceItem.gasPrice
-
-        const marketGasPrice = await destinationBridge.getGasPrice()
-        gasPrice = BNMin(gasPrice!, marketGasPrice) // eslint-disable-line
-      }
-      let tokenPriceItem = await this.db.tokenPrices.getNearest(tokenSymbol, transferSentTimestamp)
-      if (tokenPriceItem) {
-        tokenUsdPrice = tokenPriceItem.price
-      }
-      if (tokenSymbol === chainNativeTokenSymbol) {
-        chainNativeTokenUsdPrice = tokenUsdPrice! // eslint-disable-line
-      } else {
-        tokenPriceItem = await this.db.tokenPrices.getNearest(chainNativeTokenSymbol, transferSentTimestamp)
-        if (tokenPriceItem) {
-          chainNativeTokenUsdPrice = tokenPriceItem.price
-        }
-      }
-=======
   async checkBonderFee (
     transferId: string,
     attemptSwap: boolean
@@ -311,7 +276,6 @@
     const transferSentTimestamp = dbTransfer?.transferSentTimestamp
     if (!transferSentTimestamp) {
       throw new Error('expected transferSentTimestamp')
->>>>>>> da8b1742
     }
 
     const now = Math.floor(Date.now() / 1000)
