--- conflicted
+++ resolved
@@ -46,12 +46,9 @@
     transferRootHash: string
   ): Promise<TransferRoot> {
     const item = (await this.getById(transferRootHash)) as TransferRoot
-<<<<<<< HEAD
-=======
     if (!item) {
       return item
     }
->>>>>>> 527e0a4c
     if (!item?.transferRootHash) {
       item.transferRootHash = transferRootHash
     }
