--- conflicted
+++ resolved
@@ -45,15 +45,8 @@
   async getByTransferRootHash (
     transferRootHash: string
   ): Promise<TransferRoot> {
-<<<<<<< HEAD
-    let item = (await this.getById(transferRootHash)) as TransferRoot
-    item = normalizeBigNumber(item, 'totalAmount')
-    item = normalizeBigNumber(item, 'bondTotalAmount')
-    return item
-=======
     const item = (await this.getById(transferRootHash)) as TransferRoot
     return normalizeDbItem(item)
->>>>>>> d77e9d12
   }
 
   async getByTransferRootId (transferRootId: string): Promise<TransferRoot> {
