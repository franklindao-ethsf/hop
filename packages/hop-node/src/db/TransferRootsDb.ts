import TimestampedKeysDb from './TimestampedKeysDb'
import chainIdToSlug from 'src/utils/chainIdToSlug'
import { BigNumber } from 'ethers'
import { Chain, OneWeekMs, RootSetSettleDelayMs, TxRetryDelayMs } from 'src/constants'
import { KeyFilter } from './BaseDb'
import { normalizeDbItem } from './utils'
import { oruChains } from 'src/config'

export type TransferRootsDateFilter = {
  fromUnix?: number
  toUnix?: number
}

export type TransferRoot = {
  destinationBridgeAddress?: string
  transferRootId?: string
  transferRootHash?: string
  totalAmount?: BigNumber
  destinationChainId?: number
  sourceChainId?: number
  sentCommitTxAt: number
  committed?: boolean
  committedAt?: number
  commitTxHash?: string
  commitTxBlockNumber?: number
  confirmed?: boolean
  confirmedAt?: number
  confirmTxHash?: string
  rootSetTxHash?: string
  rootSetTimestamp?: number
  sentConfirmTxAt?: number
  shouldBondTransferRoot?: boolean
  bonded?: boolean
  sentBondTxAt?: number
  bondTxHash?: string
  bondedAt?: number
  transferIds?: string[]
  bonder?: string
  withdrawalBondSettleTxSentAt?: number
  bondTotalAmount?: BigNumber
  bondTransferRootId?: string
  challenged?: boolean
  challengeExpired?: boolean
  allSettled?: boolean
}

<<<<<<< HEAD
class TransferRootsDb extends TimestampedKeysDb<TransferRoot> {
  async trackTimestampedKey (transferRoot: Partial<TransferRoot>) {
    const data = await this.getTimestampedKeyValueForUpdate(transferRoot)
    if (data) {
      const key = data?.key
      const transferRootHash = data?.value?.transferRootHash
      this.logger.debug(`storing timestamped key. key: ${key} transferRootHash: ${transferRootHash}`)
      const value = { transferRootHash }
      await this.subDb._update(key, value)
    }
  }

  async trackTimestampedKeyByTransferRootHash (transferRootHash: string) {
    const transferRoot = await this.getByTransferRootHash(transferRootHash)
    return this.trackTimestampedKey(transferRoot)
  }

  getTimestampedKey (transferRoot: Partial<TransferRoot>) {
    if (transferRoot?.committedAt && transferRoot?.transferRootHash) {
      const key = `transferRoot:${transferRoot?.committedAt}:${transferRoot?.transferRootHash}`
      return key
    }
  }

  async getTimestampedKeyValueForUpdate (transferRoot: Partial<TransferRoot>) {
    if (!transferRoot) {
      this.logger.warn('expected transfer root object for timestamped key')
      return
    }
    const transferRootHash = transferRoot?.transferRootHash
    const key = this.getTimestampedKey(transferRoot)
    if (!key) {
      this.logger.warn('expected timestamped key. incomplete transfer root:', JSON.stringify(transferRoot))
      return
    }
    if (!transferRootHash) {
      this.logger.warn(`expected transfer root hash for timestamped key. key: ${key} incomplete transfer root: `, JSON.stringify(transferRoot))
      return
    }
    const item = await this.subDb.getById(key)
    const exists = !!item
    if (!exists) {
      const value = { transferRootHash }
      return { key, value }
    }
  }

  async update (transferRootHash: string, transferRoot: Partial<TransferRoot>) {
    const logger = this.logger.create({ root: transferRootHash })
    logger.debug('update called')
    const timestampedKv = await this.getTimestampedKeyValueForUpdate(transferRoot)
    if (timestampedKv) {
      logger.debug(`storing timestamped key. key: ${timestampedKv.key} transferRootHash: ${transferRootHash}`)
      await this.subDb._update(timestampedKv.key, timestampedKv.value)
      logger.debug(`updated db item. key: ${timestampedKv.key}`)
    }
    await this._update(transferRootHash, transferRoot)
    logger.debug(`updated db item. key: ${transferRootHash}`)
=======
class TransferRootsDb extends BaseDb {
  async update (transferRootHash: string, data: Partial<TransferRoot>) {
    const logger = this.logger.create({ root: transferRootHash })
    await this._update(transferRootHash, data)
    const entry = await this.getById(transferRootHash)
    logger.debug(`updated db transferRoot item. ${JSON.stringify(entry)}`)
>>>>>>> decbdcc6
  }

  normalizeItem (transferRootHash: string, item: Partial<TransferRoot>) {
    if (!item) {
      return item
    }
    if (!item?.transferRootHash) {
      item.transferRootHash = transferRootHash
    }
    return normalizeDbItem(item)
  }

  async getByTransferRootHash (
    transferRootHash: string
  ): Promise<TransferRoot> {
    const item : TransferRoot = await this.getById(transferRootHash)
    return this.normalizeItem(transferRootHash, item)
  }

  async getByTransferRootId (transferRootId: string): Promise<TransferRoot> {
    const transferRootHashes = await this.getTransferRootHashes()
    const filtered = (
      await Promise.all(
        transferRootHashes.map(async (transferRootHash: string) => {
          const item = await this.getByTransferRootHash(transferRootHash)
          if (item.transferRootId === transferRootId) {
            return item
          }
        })
      )
    ).filter(x => x)
    return filtered?.[0]
  }

  async getTransferRootHashes (dateFilter?: TransferRootsDateFilter): Promise<string[]> {
    // return only transfer-root keys that are within specified range (filter by timestamped keys)
    if (dateFilter) {
      const filter : KeyFilter = {}
      if (dateFilter.fromUnix) {
        filter.gte = `transferRoot:${dateFilter.fromUnix}`
      }
      if (dateFilter.toUnix) {
        filter.lte = `transferRoot:${dateFilter.toUnix}~` // tilde is intentional
      }
      const kv = await this.subDb.getKeyValues(filter)
      return kv.map((x: any) => x?.value?.transferRootHash).filter((x: any) => x)
    }

    // return all transfer-root keys if no filter is used (filter out timestamped keys)
    const keys = await this.getKeys()
    return keys.filter(x => x)
  }

<<<<<<< HEAD
  async getItems (dateFilter?: TransferRootsDateFilter): Promise<TransferRoot[]> {
    const transferRootHashes = await this.getTransferRootHashes(dateFilter)
    const transferRoots = await Promise.all(
      transferRootHashes.map(transferRootHash => {
        return this.getByTransferRootHash(transferRootHash)
      })
    )
=======
  async getTransferRoots (): Promise<TransferRoot[]> {
    const transferRoots : TransferRoot[] = await this.getValues()
>>>>>>> decbdcc6

    return transferRoots
      .sort((a, b) => a?.committedAt - b?.committedAt)
      .filter(x => x)
  }

  async getTransferRoots (dateFilter?: TransferRootsDateFilter): Promise<TransferRoot[]> {
    await this.tilReady()
    return this.getItems(dateFilter)
  }

  // gets only transfer roots within range: now - 2 weeks ago
  async getTransferRootsFromTwoWeeks (): Promise<TransferRoot[]> {
    await this.tilReady()
    const fromUnix = Math.floor((Date.now() - (OneWeekMs * 2)) / 1000)
    return this.getTransferRoots({
      fromUnix
    })
  }

  async getUncommittedBondedTransferRoots (
    filter: Partial<TransferRoot> = {}
  ): Promise<TransferRoot[]> {
    const transferRoots: TransferRoot[] = await this.getTransferRootsFromTwoWeeks()
    return transferRoots.filter(item => {
      return !item.committed && item?.transferIds?.length
    })
  }

  async getUnbondedTransferRoots (
    filter: Partial<TransferRoot> = {}
  ): Promise<TransferRoot[]> {
    const transferRoots: TransferRoot[] = await this.getTransferRootsFromTwoWeeks()
    return transferRoots.filter(item => {
      if (filter?.sourceChainId) {
        if (filter.sourceChainId !== item.sourceChainId) {
          return false
        }
      }
      if (filter?.destinationChainId) {
        if (filter.destinationChainId !== item.destinationChainId) {
          return false
        }
      }

      let timestampOk = true
      if (item?.sentBondTxAt) {
        timestampOk =
          item?.sentBondTxAt + TxRetryDelayMs < Date.now()
      }

      return (
        !item.bonded &&
        !item.bondedAt &&
        !item.confirmed &&
        item.transferRootHash &&
        item.committedAt &&
        item.commitTxHash &&
        item.commitTxBlockNumber &&
        item.destinationChainId &&
        item.sourceChainId &&
        item.shouldBondTransferRoot &&
        timestampOk
      )
    })
  }

  async getUnconfirmedTransferRoots (
    filter: Partial<TransferRoot> = {}
  ): Promise<TransferRoot[]> {
    const transferRoots: TransferRoot[] = await this.getTransferRootsFromTwoWeeks()
    return transferRoots.filter(item => {
      if (filter?.sourceChainId) {
        if (filter.sourceChainId !== item.sourceChainId) {
          return false
        }
      }

      if (!item.sourceChainId) {
        return false
      }

      let timestampOk = true
      if (item?.sentConfirmTxAt) {
        timestampOk =
          item?.sentConfirmTxAt + TxRetryDelayMs < Date.now()
      }

      let oruTimestampOk = true
      const sourceChain = chainIdToSlug(item.sourceChainId)
      const isSourceOru = oruChains.includes(sourceChain)
      if (isSourceOru && item?.committedAt) {
        oruTimestampOk =
          item?.committedAt + OneWeekMs < Date.now()
      }

      return (
        item.commitTxHash &&
        !item.confirmed &&
        item.transferRootHash &&
        item.destinationChainId &&
        item.committed &&
        item.committedAt &&
        timestampOk &&
        oruTimestampOk
      )
    })
  }

  async getChallengeableTransferRoots (
    filter: Partial<TransferRoot> = {}
  ): Promise<TransferRoot[]> {
    const transferRoots: TransferRoot[] = await this.getTransferRootsFromTwoWeeks()
    return transferRoots.filter(item => {
      // Do not check if a rootHash has been committed. A rootHash can be committed and bonded,
      // but if the bond uses a different totalAmount then it is fraudulent. Instead, use the
      // transferRootId. If transferRootIds do not match then we know the bond is fraudulent.
      const isTransferRootIdValid = item.bondTransferRootId === item.transferRootId
      return (
        item.transferRootHash &&
        item.bonded &&
        !isTransferRootIdValid &&
        !item.challenged &&
        !item.challengeExpired
      )
    })
  }

  async getUnsettledTransferRoots (
    filter: Partial<TransferRoot> = {}
  ): Promise<TransferRoot[]> {
    const transferRoots: TransferRoot[] = await this.getTransferRootsFromTwoWeeks()
    return transferRoots.filter(item => {
      if (filter?.sourceChainId) {
        if (filter.sourceChainId !== item.sourceChainId) {
          return false
        }
      }

      // https://github.com/hop-protocol/hop/pull/140#discussion_r697919256
      let rootSetTimestampOk = true
      const checkRootSetTimestamp = item?.rootSetTimestamp && filter?.destinationChainId && chainIdToSlug(filter?.destinationChainId) === Chain.xDai
      if (checkRootSetTimestamp) {
        rootSetTimestampOk = (item.rootSetTimestamp * 1000) + RootSetSettleDelayMs < Date.now()
      }

      let bondSettleTimestampOk = true
      if (item?.withdrawalBondSettleTxSentAt) {
        bondSettleTimestampOk =
          (item?.withdrawalBondSettleTxSentAt + TxRetryDelayMs) <
          Date.now()
      }

      return (
        item.transferRootHash &&
        item.transferIds &&
        item.destinationChainId &&
        item.totalAmount &&
        item.rootSetTxHash &&
        item.committed &&
        item.committedAt &&
        !item.allSettled &&
        rootSetTimestampOk &&
        bondSettleTimestampOk
      )
    })
  }

  async getIncompleteItems (
    filter: Partial<TransferRoot> = {}
  ) {
    const transferRoots: TransferRoot[] = await this.getTransferRoots()
    return transferRoots.filter(item => {
      if (filter?.sourceChainId) {
        if (filter.sourceChainId !== item.sourceChainId) {
          return false
        }
      }

      return (
        (item.commitTxHash && !item.committedAt)
      )
    })
  }
}

export default TransferRootsDb<|MERGE_RESOLUTION|>--- conflicted
+++ resolved
@@ -44,7 +44,6 @@
   allSettled?: boolean
 }
 
-<<<<<<< HEAD
 class TransferRootsDb extends TimestampedKeysDb<TransferRoot> {
   async trackTimestampedKey (transferRoot: Partial<TransferRoot>) {
     const data = await this.getTimestampedKeyValueForUpdate(transferRoot)
@@ -103,14 +102,8 @@
     }
     await this._update(transferRootHash, transferRoot)
     logger.debug(`updated db item. key: ${transferRootHash}`)
-=======
-class TransferRootsDb extends BaseDb {
-  async update (transferRootHash: string, data: Partial<TransferRoot>) {
-    const logger = this.logger.create({ root: transferRootHash })
-    await this._update(transferRootHash, data)
     const entry = await this.getById(transferRootHash)
     logger.debug(`updated db transferRoot item. ${JSON.stringify(entry)}`)
->>>>>>> decbdcc6
   }
 
   normalizeItem (transferRootHash: string, item: Partial<TransferRoot>) {
@@ -164,7 +157,6 @@
     return keys.filter(x => x)
   }
 
-<<<<<<< HEAD
   async getItems (dateFilter?: TransferRootsDateFilter): Promise<TransferRoot[]> {
     const transferRootHashes = await this.getTransferRootHashes(dateFilter)
     const transferRoots = await Promise.all(
@@ -172,10 +164,6 @@
         return this.getByTransferRootHash(transferRootHash)
       })
     )
-=======
-  async getTransferRoots (): Promise<TransferRoot[]> {
-    const transferRoots : TransferRoot[] = await this.getValues()
->>>>>>> decbdcc6
 
     return transferRoots
       .sort((a, b) => a?.committedAt - b?.committedAt)
