import BaseDb from './BaseDb'

export type State = {
  key: string
  latestBlockSynced: number
  timestamp: number
}

class SyncStateDb extends BaseDb {
  async update (key: string, data: Partial<State>) {
<<<<<<< HEAD
    if (!data.key) {
      data.key = key
    }
    return this._update(key, data)
=======
    await this._update(key, data)
    const entry = await this.getById(key)
    this.logger.debug(`updated db syncState item. ${JSON.stringify(entry)}`)
>>>>>>> 89f1561c
  }

  normalizeValue (key: string, value: State) {
    if (value) {
      value.key = key
    }
    return value
  }

  async getByKey (key: string): Promise<State> {
    const item : State = await this.getById(key)
    return this.normalizeValue(key, item)
  }

  async getItems (): Promise<State[]> {
    const items : State[] = await this.getValues()
    return items.filter(x => x)
  }
}

export default SyncStateDb<|MERGE_RESOLUTION|>--- conflicted
+++ resolved
@@ -8,16 +8,13 @@
 
 class SyncStateDb extends BaseDb {
   async update (key: string, data: Partial<State>) {
-<<<<<<< HEAD
     if (!data.key) {
       data.key = key
     }
     return this._update(key, data)
-=======
     await this._update(key, data)
     const entry = await this.getById(key)
     this.logger.debug(`updated db syncState item. ${JSON.stringify(entry)}`)
->>>>>>> 89f1561c
   }
 
   normalizeValue (key: string, value: State) {
