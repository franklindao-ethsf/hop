import TimestampedKeysDb from './TimestampedKeysDb'
import chainIdToSlug from 'src/utils/chainIdToSlug'
import { BigNumber } from 'ethers'
import { KeyFilter } from './BaseDb'
import { OneWeekMs, TxError, TxRetryDelayMs } from 'src/constants'
import { normalizeDbItem } from './utils'

export interface TransfersDateFilter {
  fromUnix?: number
  toUnix?: number
}

export interface Transfer {
  transferRootId?: string
  transferRootHash?: string
  transferId?: string
  destinationChainId?: number
  destinationChainSlug?: string
  sourceChainId?: number
  sourceChainSlug?: string
  withdrawalBondSettled?: boolean
  withdrawalBonded?: boolean
  withdrawalBonder?: string
  withdrawalBondedTxHash?: string
  withdrawalBondTxError?: TxError
  withdrawalBondBackoffIndex?: number
  bondWithdrawalAttemptedAt?: number
  isTransferSpent?: boolean
  transferSpentTxHash?: string

  recipient?: string
  amount?: BigNumber
  amountOutMin?: BigNumber
  bonderFee?: BigNumber
  transferNonce?: string
  deadline?: BigNumber
  transferSentTimestamp?: number
  transferSentTxHash?: string
  transferSentBlockNumber?: number
  transferSentIndex?: number

  isBondable?: boolean
  committed: boolean
}

class TransfersDb extends TimestampedKeysDb<Transfer> {
  async trackTimestampedKey (transfer: Partial<Transfer>) {
    const data = await this.getTimestampedKeyValueForUpdate(transfer)
    if (data != null) {
      const key = data.key
      const transferId = data.value.transferId
      this.logger.debug(`storing timestamped key. key: ${key} transferId: ${transferId}`)
      const value = { transferId }
      await this.subDb._update(key, value)
    }
  }

  async trackTimestampedKeyByTransferId (transferId: string) {
    const transfer = await this.getByTransferId(transferId)
    return await this.trackTimestampedKey(transfer)
  }

  getTimestampedKey (transfer: Partial<Transfer>) {
    if (transfer.transferSentTimestamp && transfer.transferId) {
      const key = `transfer:${transfer.transferSentTimestamp}:${transfer.transferId}`
      return key
    }
  }

  async getTimestampedKeyValueForUpdate (transfer: Partial<Transfer>) {
    if (!transfer) {
      this.logger.warn('expected transfer object for timestamped key')
      return
    }
    const transferId = transfer.transferId
    const key = this.getTimestampedKey(transfer)
    if (!key) {
      this.logger.warn('expected timestamped key. incomplete transfer:', JSON.stringify(transfer))
      return
    }
    if (!transferId) {
      this.logger.warn(`expected transfer id for timestamped key. key: ${key} incomplete transfer: `, JSON.stringify(transfer))
      return
    }
    const item = await this.subDb.getById(key)
    const exists = !!item
    if (!exists) {
      const value = { transferId }
      return { key, value }
    }
  }

  async update (transferId: string, transfer: Partial<Transfer>) {
    const logger = this.logger.create({ id: transferId })
    logger.debug('update called')
    const timestampedKv = await this.getTimestampedKeyValueForUpdate(transfer)
<<<<<<< HEAD
    if (timestampedKv != null) {
=======
    const promises : Promise<any>[] = []
    if (timestampedKv) {
>>>>>>> da8b1742
      logger.debug(`storing timestamped key. key: ${timestampedKv.key} transferId: ${transferId}`)
      promises.push(this.subDb._update(timestampedKv.key, timestampedKv.value).then(() => {
        logger.debug(`updated db item. key: ${timestampedKv.key}`)
      }))
    }
    promises.push(this._update(transferId, transfer).then(async () => {
      const entry = await this.getById(transferId)
      logger.debug(`updated db transfer item. ${JSON.stringify(entry)}`)
    }))
    await Promise.all(promises)
  }

  normalizeItem (transferId: string, item: Partial<Transfer>) {
    if (!item) {
      return null
    }
    if (!item.transferId) {
      item.transferId = transferId
    }
    if (item.destinationChainId) {
      item.destinationChainSlug = chainIdToSlug(item.destinationChainId)
    }
    if (item.sourceChainId) {
      item.sourceChainSlug = chainIdToSlug(item.sourceChainId)
    }
    if (item.deadline !== undefined) {
      // convert number to BigNumber for backward compatibility reasons
      if (typeof item.deadline === 'number') {
        item.deadline = BigNumber.from(item.deadline)
      }
    }
    return normalizeDbItem(item)
  }

  async getByTransferId (transferId: string): Promise<Transfer> {
    const item: Transfer = await this.getById(transferId)
    return this.normalizeItem(transferId, item)
  }

  async getTransferIds (dateFilter?: TransfersDateFilter): Promise<string[]> {
    // return only transfer-id keys that are within specified range (filter by timestamped keys)
<<<<<<< HEAD
    if (dateFilter != null) {
      const filter: KeyFilter = {}
=======
    if (dateFilter?.fromUnix || dateFilter?.toUnix) {
      const filter : KeyFilter = {}
>>>>>>> da8b1742
      if (dateFilter.fromUnix) {
        filter.gte = `transfer:${dateFilter.fromUnix}`
      }
      if (dateFilter.toUnix) {
        filter.lte = `transfer:${dateFilter.toUnix}~` // tilde is intentional
      }
      const kv = await this.subDb.getKeyValues(filter)
      return kv.map((x: any) => x?.value?.transferId).filter((x: any) => x)
    }

    // return all transfer-id keys if no filter is used (filter out timestamped keys)
    const keys = (await this.getKeys()).filter((key: string) => !key.startsWith('transfer:'))
    return keys
  }

  async getItems (dateFilter?: TransfersDateFilter): Promise<Transfer[]> {
    const transferIds = await this.getTransferIds(dateFilter)
    this.logger.debug(`transferIds length: ${transferIds.length}`)

    const transfers = await Promise.all(
      transferIds.map(async transferId => {
        return await this.getByTransferId(transferId)
      })
    )

    // sort explainer: https://stackoverflow.com/a/9175783/1439168
    const items = transfers
      .filter(x => x)
      .sort((a, b) => {
        /* eslint-disable @typescript-eslint/no-non-null-assertion */
        /* eslint-disable @typescript-eslint/no-unnecessary-type-assertion */
        if (a.transferSentBlockNumber! > b.transferSentBlockNumber!) return 1
        if (a.transferSentBlockNumber! < b.transferSentBlockNumber!) return -1
        if (a.transferSentIndex! > b.transferSentIndex!) return 1
        if (a.transferSentIndex! < b.transferSentIndex!) return -1
        /* eslint-enable @typescript-eslint/no-non-null-assertion */
        /* eslint-enable @typescript-eslint/no-unnecessary-type-assertion */
        return 0
      })

    this.logger.debug(`items length: ${items.length}`)
    return items
  }

  async getTransfers (dateFilter?: TransfersDateFilter): Promise<Transfer[]> {
    await this.tilReady()
    return await this.getItems(dateFilter)
  }

  // gets only transfers within range: now - 1 week ago
  async getTransfersFromWeek () {
    await this.tilReady()
    const fromUnix = Math.floor((Date.now() - OneWeekMs) / 1000)
    return await this.getTransfers({
      fromUnix
    })
  }

  async getUncommittedTransfers (
    filter: Partial<Transfer> = {}
  ): Promise<Transfer[]> {
    const transfers: Transfer[] = await this.getTransfersFromWeek()
    return transfers.filter(item => {
      if (filter.sourceChainId) {
        if (filter.sourceChainId !== item.sourceChainId) {
          return false
        }
      }

      return (
        item.transferId &&
        !item.transferRootId &&
        item.transferSentTxHash &&
        !item.committed
      )
    })
  }

  async getUnbondedSentTransfers (
    filter: Partial<Transfer> = {}
  ): Promise<Transfer[]> {
    const transfers: Transfer[] = await this.getTransfersFromWeek()
    return transfers.filter(item => {
      if (filter.sourceChainId) {
        if (filter.sourceChainId !== item.sourceChainId) {
          return false
        }
      }

      let timestampOk = true
      if (item.bondWithdrawalAttemptedAt) {
        if (TxError.BonderFeeTooLow === item.withdrawalBondTxError) {
          const delay = TxRetryDelayMs + ((1 << item.withdrawalBondBackoffIndex!) * 60 * 1000) // eslint-disable-line
          // TODO: use `sentTransferTimestamp` once it's added to db

          // don't attempt to bond withdrawals after a week
          if (delay > OneWeekMs) {
            return false
          }
          timestampOk = item.bondWithdrawalAttemptedAt + delay < Date.now()
        } else {
          timestampOk = item.bondWithdrawalAttemptedAt + TxRetryDelayMs < Date.now()
        }
      }

      return (
        item.transferId &&
        item.transferSentTimestamp &&
        !item.withdrawalBonded &&
        item.transferSentTxHash &&
        item.isBondable &&
        !item.isTransferSpent &&
        timestampOk
      )
    })
  }

  async getBondedTransfersWithoutRoots (
    filter: Partial<Transfer> = {}
  ): Promise<Transfer[]> {
    const transfers: Transfer[] = await this.getTransfersFromWeek()
    return transfers.filter(item => {
      if (filter.sourceChainId) {
        if (filter.sourceChainId !== item.sourceChainId) {
          return false
        }
      }

      return item.withdrawalBonded && !item.transferRootHash
    })
  }

  async getIncompleteItems (
    filter: Partial<Transfer> = {}
  ) {
    const transfers: Transfer[] = await this.getTransfers()
    return transfers.filter(item => {
      if (filter.sourceChainId) {
        if (filter.sourceChainId !== item.sourceChainId) {
          return false
        }
      }

      return (
        (item.transferSentBlockNumber && !item.transferSentTimestamp) ||
        (item.withdrawalBondedTxHash && !item.withdrawalBonder)
      )
    })
  }
}

export default TransfersDb<|MERGE_RESOLUTION|>--- conflicted
+++ resolved
@@ -94,12 +94,8 @@
     const logger = this.logger.create({ id: transferId })
     logger.debug('update called')
     const timestampedKv = await this.getTimestampedKeyValueForUpdate(transfer)
-<<<<<<< HEAD
-    if (timestampedKv != null) {
-=======
     const promises : Promise<any>[] = []
     if (timestampedKv) {
->>>>>>> da8b1742
       logger.debug(`storing timestamped key. key: ${timestampedKv.key} transferId: ${transferId}`)
       promises.push(this.subDb._update(timestampedKv.key, timestampedKv.value).then(() => {
         logger.debug(`updated db item. key: ${timestampedKv.key}`)
@@ -141,13 +137,8 @@
 
   async getTransferIds (dateFilter?: TransfersDateFilter): Promise<string[]> {
     // return only transfer-id keys that are within specified range (filter by timestamped keys)
-<<<<<<< HEAD
-    if (dateFilter != null) {
-      const filter: KeyFilter = {}
-=======
     if (dateFilter?.fromUnix || dateFilter?.toUnix) {
       const filter : KeyFilter = {}
->>>>>>> da8b1742
       if (dateFilter.fromUnix) {
         filter.gte = `transfer:${dateFilter.fromUnix}`
       }
