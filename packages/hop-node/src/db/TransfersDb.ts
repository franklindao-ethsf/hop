import TimestampedKeysDb from './TimestampedKeysDb'
import chainIdToSlug from 'src/utils/chainIdToSlug'
import { BigNumber } from 'ethers'
import { KeyFilter } from './BaseDb'
import { OneWeekMs, TxError, TxRetryDelayMs } from 'src/constants'
import { normalizeDbItem } from './utils'

export interface TransfersDateFilter {
  fromUnix?: number
  toUnix?: number
}

export interface Transfer {
  transferRootId?: string
  transferRootHash?: string
  transferId?: string
  destinationChainId?: number
  destinationChainSlug?: string
  sourceChainId?: number
  sourceChainSlug?: string
  withdrawalBondSettled?: boolean
  withdrawalBonded?: boolean
  withdrawalBonder?: string
  withdrawalBondTxError?: TxError
  withdrawalBondBackoffIndex?: number
  bondWithdrawalAttemptedAt?: number
  isTransferSpent?: boolean
  transferSpentTxHash?: string

  recipient?: string
  amount?: BigNumber
  amountOutMin?: BigNumber
  bonderFee?: BigNumber
  transferNonce?: string
  deadline?: number
  transferSentTimestamp?: number
  transferSentTxHash?: string
  transferSentBlockNumber?: number
  transferSentIndex?: number

  isBondable?: boolean
  committed: boolean
}

class TransfersDb extends TimestampedKeysDb<Transfer> {
  async trackTimestampedKey (transfer: Partial<Transfer>) {
    const data = await this.getTimestampedKeyValueForUpdate(transfer)
    if (data != null) {
      const key = data?.key
      const transferId = data?.value?.transferId
      this.logger.debug(`storing timestamped key. key: ${key} transferId: ${transferId}`)
      const value = { transferId }
      await this.subDb._update(key, value)
    }
  }

  async trackTimestampedKeyByTransferId (transferId: string) {
    const transfer = await this.getByTransferId(transferId)
    return await this.trackTimestampedKey(transfer)
  }

  getTimestampedKey (transfer: Partial<Transfer>) {
    if (transfer?.transferSentTimestamp && transfer?.transferId) {
      const key = `transfer:${transfer?.transferSentTimestamp}:${transfer?.transferId}`
      return key
    }
  }

  async getTimestampedKeyValueForUpdate (transfer: Partial<Transfer>) {
    if (!transfer) {
      this.logger.warn('expected transfer object for timestamped key')
      return
    }
    const transferId = transfer?.transferId
    const key = this.getTimestampedKey(transfer)
    if (!key) {
      this.logger.warn('expected timestamped key. incomplete transfer:', JSON.stringify(transfer))
      return
    }
    if (!transferId) {
      this.logger.warn(`expected transfer id for timestamped key. key: ${key} incomplete transfer: `, JSON.stringify(transfer))
      return
    }
    const item = await this.subDb.getById(key)
    const exists = !!item
    if (!exists) {
      const value = { transferId }
      return { key, value }
    }
  }

  async update (transferId: string, transfer: Partial<Transfer>) {
    const logger = this.logger.create({ id: transferId })
    logger.debug('update called')
    const timestampedKv = await this.getTimestampedKeyValueForUpdate(transfer)
    if (timestampedKv != null) {
      logger.debug(`storing timestamped key. key: ${timestampedKv.key} transferId: ${transferId}`)
      await this.subDb._update(timestampedKv.key, timestampedKv.value)
      logger.debug(`updated db item. key: ${timestampedKv.key}`)
    }
    await this._update(transferId, transfer)
    const entry = await this.getById(transferId)
    logger.debug(`updated db transfer item. ${JSON.stringify(entry)}`)
  }

  normalizeItem (transferId: string, item: Partial<Transfer>) {
    if (!item) {
      return null
    }
    if (!item?.transferId) {
      item.transferId = transferId
    }
    if (item?.destinationChainId) {
      item.destinationChainSlug = chainIdToSlug(item?.destinationChainId)
    }
    if (item?.sourceChainId) {
      item.sourceChainSlug = chainIdToSlug(item.sourceChainId)
    }
    return normalizeDbItem(item)
  }

  async getByTransferId (transferId: string): Promise<Transfer> {
    const item: Transfer = await this.getById(transferId)
    return this.normalizeItem(transferId, item)
  }

  async getTransferIds (dateFilter?: TransfersDateFilter): Promise<string[]> {
    // return only transfer-id keys that are within specified range (filter by timestamped keys)
    if (dateFilter != null) {
      const filter: KeyFilter = {}
      if (dateFilter.fromUnix) {
        filter.gte = `transfer:${dateFilter.fromUnix}`
      }
      if (dateFilter.toUnix) {
        filter.lte = `transfer:${dateFilter.toUnix}~` // tilde is intentional
      }
      const kv = await this.subDb.getKeyValues(filter)
      return kv.map((x: any) => x?.value?.transferId).filter((x: any) => x)
    }

    // return all transfer-id keys if no filter is used (filter out timestamped keys)
    const keys = (await this.getKeys()).filter((key: string) => !key?.startsWith('transfer:'))
<<<<<<< HEAD
    return await this.batchGetByIds(keys)
=======
    return keys
>>>>>>> 91059277
  }

  async getItems (dateFilter?: TransfersDateFilter): Promise<Transfer[]> {
    const transferIds = await this.getTransferIds(dateFilter)
    this.logger.debug(`transferIds length: ${transferIds.length}`)

    const transfers = await Promise.all(
      transferIds.map(async transferId => {
        return await this.getByTransferId(transferId)
      })
    )

    // sort explainer: https://stackoverflow.com/a/9175783/1439168
    const items = transfers
      .filter(x => x)
      .sort((a, b) => {
        /* eslint-disable @typescript-eslint/no-non-null-assertion */
        /* eslint-disable @typescript-eslint/no-unnecessary-type-assertion */
        if (a.transferSentBlockNumber! > b.transferSentBlockNumber!) return 1
        if (a.transferSentBlockNumber! < b.transferSentBlockNumber!) return -1
        if (a.transferSentIndex! > b.transferSentIndex!) return 1
        if (a.transferSentIndex! < b.transferSentIndex!) return -1
        /* eslint-enable @typescript-eslint/no-non-null-assertion */
        /* eslint-enable @typescript-eslint/no-unnecessary-type-assertion */
        return 0
      })

    this.logger.debug(`items length: ${items.length}`)
    return items
  }

  async getTransfers (dateFilter?: TransfersDateFilter): Promise<Transfer[]> {
    await this.tilReady()
    return await this.getItems(dateFilter)
  }

  // gets only transfers within range: now - 1 week ago
  async getTransfersFromWeek () {
    await this.tilReady()
    const fromUnix = Math.floor((Date.now() - OneWeekMs) / 1000)
    return await this.getTransfers({
      fromUnix
    })
  }

  async getUncommittedTransfers (
    filter: Partial<Transfer> = {}
  ): Promise<Transfer[]> {
    const transfers: Transfer[] = await this.getTransfersFromWeek()
    return transfers.filter(item => {
      if (filter?.sourceChainId) {
        if (filter.sourceChainId !== item.sourceChainId) {
          return false
        }
      }

      return (
        item.transferId &&
        !item.transferRootId &&
        item.transferSentTxHash &&
        !item.committed
      )
    })
  }

  async getUnbondedSentTransfers (
    filter: Partial<Transfer> = {}
  ): Promise<Transfer[]> {
    const transfers: Transfer[] = await this.getTransfersFromWeek()
    return transfers.filter(item => {
      if (filter?.sourceChainId) {
        if (filter.sourceChainId !== item.sourceChainId) {
          return false
        }
      }

      let timestampOk = true
      if (item.bondWithdrawalAttemptedAt) {
        if (TxError.BonderFeeTooLow === item.withdrawalBondTxError) {
          const delay = TxRetryDelayMs + ((1 << item.withdrawalBondBackoffIndex!) * 60 * 1000) // eslint-disable-line
          // TODO: use `sentTransferTimestamp` once it's added to db

          // don't attempt to bond withdrawals after a week
          if (delay > OneWeekMs) {
            return false
          }
          timestampOk = item.bondWithdrawalAttemptedAt + delay < Date.now()
        } else {
          timestampOk = item.bondWithdrawalAttemptedAt + TxRetryDelayMs < Date.now()
        }
      }

      return (
        item.transferId &&
        !item.withdrawalBonded &&
        item.transferSentTxHash &&
        item.isBondable &&
        !item.isTransferSpent &&
        timestampOk
      )
    })
  }

  async getBondedTransfersWithoutRoots (
    filter: Partial<Transfer> = {}
  ): Promise<Transfer[]> {
    const transfers: Transfer[] = await this.getTransfersFromWeek()
    return transfers.filter(item => {
      if (filter?.sourceChainId) {
        if (filter.sourceChainId !== item.sourceChainId) {
          return false
        }
      }

      return item.withdrawalBonded && !item.transferRootHash
    })
  }

  async getIncompleteItems (
    filter: Partial<Transfer> = {}
  ) {
    const transfers: Transfer[] = await this.getTransfers()
    return transfers.filter(item => {
      if (filter?.sourceChainId) {
        if (filter.sourceChainId !== item.sourceChainId) {
          return false
        }
      }

      return (
        (item.transferSentBlockNumber && !item.transferSentTimestamp)
      )
    })
  }
}

export default TransfersDb<|MERGE_RESOLUTION|>--- conflicted
+++ resolved
@@ -140,11 +140,7 @@
 
     // return all transfer-id keys if no filter is used (filter out timestamped keys)
     const keys = (await this.getKeys()).filter((key: string) => !key?.startsWith('transfer:'))
-<<<<<<< HEAD
-    return await this.batchGetByIds(keys)
-=======
     return keys
->>>>>>> 91059277
   }
 
   async getItems (dateFilter?: TransfersDateFilter): Promise<Transfer[]> {
