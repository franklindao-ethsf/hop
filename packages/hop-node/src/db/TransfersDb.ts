import BaseDb, { KeyFilter } from './BaseDb'
import chainIdToSlug from 'src/utils/chainIdToSlug'
import { BigNumber } from 'ethers'
<<<<<<< HEAD
import { OneWeekMs, TxError } from 'src/constants'
import { TxRetryDelayMs } from 'src/config'
=======
import { Chain, OneWeekMs, RelayableChains, TxError } from 'src/constants'
import { TxRetryDelayMs, nitroStartTimestamp } from 'src/config'
>>>>>>> 9704135f
import { normalizeDbItem } from './utils'

interface BaseTransfer {
  amount?: BigNumber
  amountOutMin?: BigNumber
  bonderFee?: BigNumber
  bondWithdrawalAttemptedAt?: number
  committed?: boolean
  deadline?: BigNumber
  destinationChainId?: number
  destinationChainSlug?: string
  isBondable?: boolean
  isRelayable?: boolean
  isRelayed?: boolean
  isNotFound?: boolean
  isTransferSpent?: boolean
  recipient?: string
  relayAttemptedAt?: number
  relayBackoffIndex?: number
  relayTxError?: TxError
  relayer?: string
  relayerFee?: BigNumber
  sourceChainId?: number
  sourceChainSlug?: string
  transferFromL1Complete?: boolean
  transferFromL1CompleteTxHash?: string
  transferNonce?: string
  transferRelayed?: boolean
  transferRootHash?: string
  transferRootId?: string
  transferSentBlockNumber?: number
  transferSentIndex?: number
  transferSentLogIndex?: number
  transferSentTimestamp?: number
  transferSentTxHash?: string
  transferSpentTxHash?: string
  withdrawalBondBackoffIndex?: number
  withdrawalBondSettled?: boolean
  withdrawalBondSettledTxHash?: string
  withdrawalBondTxError?: TxError
  withdrawalBonded?: boolean
  withdrawalBondedTxHash?: string
  withdrawalBonder?: string
  sender?: string
}

export interface Transfer extends BaseTransfer {
  transferId: string
}

interface UpdateTransfer extends BaseTransfer {
  transferId?: string
}

type TransfersDateFilter = {
  fromUnix?: number
  toUnix?: number
}

type GetItemsFilter = Partial<Transfer> & {
  destinationChainIds?: number[]
}

export type UnbondedSentTransfer = {
  transferId: string
  transferSentTimestamp: number
  withdrawalBonded: boolean
  transferSentTxHash: string
  isBondable: boolean
  isTransferSpent: boolean
  destinationChainId: number
  amount: BigNumber
  withdrawalBondTxError: TxError
  sourceChainId: number
  recipient: string
  amountOutMin: BigNumber
  bonderFee: BigNumber
  transferNonce: string
  deadline: BigNumber
}

export type UnrelayedSentTransfer = {
  transferId: string
  sourceChainId: number
  destinationChainId: number
  recipient: string
  amount: BigNumber
  relayer: string
  relayerFee: BigNumber
  transferSentTxHash: string
  transferSentTimestamp: number
  transferSentLogIndex: number
}

export type UncommittedTransfer = {
  transferId: string
  transferRootId: string
  transferSentTxHash: string
  committed: boolean
  destinationChainId: number
}

// structure:
// key: `transfer:<transferSentTimestamp>:<transferId>`
// value: `{ transferId: <transferId> }`
// note: the "transfer" prefix is not required but requires a migration to remove
class SubDbTimestamps extends BaseDb {
  constructor (prefix: string, _namespace?: string) {
    super(`${prefix}:timestampedKeys`, _namespace)
  }

  getTimestampedKey (transfer: Transfer) {
    if (transfer.transferSentTimestamp && transfer.transferId) {
      return `transfer:${transfer.transferSentTimestamp}:${transfer.transferId}`
    }
  }

  async upsertItem (transfer: Transfer) {
    const { transferId } = transfer
    const logger = this.logger.create({ id: transferId })
    const key = this.getTimestampedKey(transfer)
    if (!key) {
      return
    }
    const exists = await this.getById(key)
    if (!exists) {
      logger.debug(`storing db transfer timestamped key item. key: ${key}`)
      await this._update(key, { transferId })
      logger.debug(`updated db transfer timestamped key item. key: ${key}`)
    }
  }

  async getFilteredKeyValues (dateFilter?: TransfersDateFilter) {
    const filter: KeyFilter = {
      gte: 'transfer:',
      lte: 'transfer:~'
    }

    // return only transfer-id keys that are within specified range (filter by timestamped keys)
    if (dateFilter?.fromUnix || dateFilter?.toUnix) { // eslint-disable-line @typescript-eslint/prefer-nullish-coalescing
      if (dateFilter.fromUnix) {
        filter.gte = `transfer:${dateFilter.fromUnix}`
      }
      if (dateFilter.toUnix) {
        filter.lte = `transfer:${dateFilter.toUnix}~` // tilde is intentional
      }
    }

    return this.getKeyValues(filter)
  }
}

// structure:
// key: `<transferId>`
// value: `{ transferId: <transferId> }`
class SubDbIncompletes extends BaseDb {
  constructor (prefix: string, _namespace?: string) {
    super(`${prefix}:incompleteItems`, _namespace)
  }

  async upsertItem (transfer: Transfer) {
    const { transferId } = transfer
    const logger = this.logger.create({ id: transferId })
    const isIncomplete = this.isItemIncomplete(transfer)
    const exists = await this.getById(transferId)
    const shouldUpsert = isIncomplete && !exists
    const shouldDelete = !isIncomplete && exists
    if (shouldUpsert) {
      logger.debug('updating db transfer incomplete key item')
      await this._update(transferId, { transferId })
      logger.debug('updated db transfer incomplete key item')
    } else if (shouldDelete) {
      logger.debug('deleting db transfer incomplete key item')
      await this.deleteById(transferId)
      logger.debug('deleted db transfer incomplete key item')
    }
  }

  isItemIncomplete (item: Transfer) {
    if (!item?.transferId) {
      return false
    }

    if (item.isNotFound) {
      return false
    }

    return (
      /* eslint-disable @typescript-eslint/prefer-nullish-coalescing */
      !item.sourceChainId ||
      !item.destinationChainId ||
      !item.transferSentBlockNumber ||
      (item.transferSentBlockNumber && !item.transferSentTimestamp) ||
      (item.withdrawalBondedTxHash && !item.withdrawalBonder) ||
      (item.withdrawalBondSettledTxHash && !item.withdrawalBondSettled) ||
      (!item.sender)
      /* eslint-enable @typescript-eslint/prefer-nullish-coalescing */
    )
  }
}

// structure:
// key: `<transferRootHash>:<transferId>`
// value: `{ transferId: <transferId> }`
class SubDbRootHashes extends BaseDb {
  constructor (prefix: string, _namespace?: string) {
    super(`${prefix}:transferRootHashes`, _namespace)
  }

  getTransferRootHashKey (transfer: Transfer) {
    if (transfer.transferRootHash && transfer.transferId) {
      return `${transfer.transferRootHash}:${transfer.transferId}`
    }
  }

  async insertItem (transfer: Transfer) {
    const { transferId } = transfer
    const logger = this.logger.create({ id: transferId })
    const key = this.getTransferRootHashKey(transfer)
    if (key) {
      const exists = await this.getById(key)
      if (!exists) {
        logger.debug(`storing db transfer rootHash key item. key: ${key}`)
        await this._update(key, { transferId })
        logger.debug(`updated db transfer rootHash key item. key: ${key}`)
      }
    }
  }

  async getFilteredKeyValues (transferRootHash: string) {
    if (!transferRootHash) {
      throw new Error('expected transfer root hash')
    }

    const filter: KeyFilter = {
      gte: `${transferRootHash}`,
      lte: `${transferRootHash}~` // tilde is intentional
    }

    return this.getKeyValues(filter)
  }
}

const arbitrumChainId = 42161

// structure:
// key: `<transferId>`
// value: `{ ...Transfer }`
class TransfersDb extends BaseDb {
  subDbTimestamps: SubDbTimestamps
  subDbIncompletes: SubDbIncompletes
  subDbRootHashes: SubDbRootHashes

  constructor (prefix: string, _namespace?: string) {
    super(prefix, _namespace)
    this.subDbTimestamps = new SubDbTimestamps(prefix, _namespace)
    this.subDbIncompletes = new SubDbIncompletes(prefix, _namespace)
    this.subDbRootHashes = new SubDbRootHashes(prefix, _namespace)
  }

  private isRouteOk (filter: GetItemsFilter = {}, item: Transfer) {
    if (filter.sourceChainId) {
      if (!item.sourceChainId || filter.sourceChainId !== item.sourceChainId) {
        return false
      }
    }

    if (filter.destinationChainIds) {
      if (!item.destinationChainId || !filter.destinationChainIds.includes(item.destinationChainId)) {
        return false
      }
    }

    return true
  }

  private normalizeItem (item: Transfer) {
    if (!item) {
      return null
    }
    if (item.destinationChainId) {
      item.destinationChainSlug = chainIdToSlug(item.destinationChainId)
    }
    if (item.sourceChainId) {
      item.sourceChainSlug = chainIdToSlug(item.sourceChainId)
    }
    if (item.deadline !== undefined) {
      // convert number to BigNumber for backward compatibility reasons
      if (typeof item.deadline === 'number') {
        item.deadline = BigNumber.from((item.deadline as number).toString())
      }
    }
    return normalizeDbItem(item)
  }

  private readonly filterValueTransferId = (x: any) => {
    return x?.value?.transferId
  }

  private async upsertTransferItem (transfer: Transfer) {
    const { transferId } = transfer
    const logger = this.logger.create({ id: transferId })
    await this._update(transferId, transfer)
    const entry = await this.getById(transferId)
    logger.debug(`updated db transfer item. ${JSON.stringify(entry)}`)
    await this.subDbIncompletes.upsertItem(entry)
  }

  // sort explainer: https://stackoverflow.com/a/9175783/1439168
  private readonly sortItems = (a: any, b: any) => {
    /* eslint-disable @typescript-eslint/no-unnecessary-type-assertion */
    if (a.transferSentBlockNumber! > b.transferSentBlockNumber!) return 1
    if (a.transferSentBlockNumber! < b.transferSentBlockNumber!) return -1
    if (a.transferSentIndex! > b.transferSentIndex!) return 1
    if (a.transferSentIndex! < b.transferSentIndex!) return -1
    /* eslint-enable @typescript-eslint/no-unnecessary-type-assertion */
    return 0
  }

  private readonly prioritizeSortItems = (a: any, b: any) => {
    /* eslint-disable @typescript-eslint/no-unnecessary-type-assertion */
    // place anything that is to Arbitrum at bottom of list
    if (a.destinationChainId === arbitrumChainId) return 1
    if (b.destinationChainId === arbitrumChainId) return -1

    if (a.transferSentBlockNumber! > b.transferSentBlockNumber!) return 1
    if (a.transferSentBlockNumber! < b.transferSentBlockNumber!) return -1
    if (a.transferSentIndex! > b.transferSentIndex!) return 1
    if (a.transferSentIndex! < b.transferSentIndex!) return -1
    /* eslint-enable @typescript-eslint/no-unnecessary-type-assertion */
    return 0
  }

  async update (transferId: string, transfer: UpdateTransfer) {
    const logger = this.logger.create({ id: transferId })
    logger.debug('update called')
    transfer.transferId = transferId
    await Promise.all([
      this.subDbTimestamps.upsertItem(transfer as Transfer),
      this.subDbRootHashes.insertItem(transfer as Transfer),
      this.upsertTransferItem(transfer as Transfer)
    ])
  }

  async getByTransferId (transferId: string): Promise<Transfer> {
    const item: Transfer = await this.getById(transferId)
    return this.normalizeItem(item)
  }

  async getTransferIds (dateFilter?: TransfersDateFilter): Promise<string[]> {
    const kv = await this.subDbTimestamps.getFilteredKeyValues(dateFilter)
    return kv.map(this.filterValueTransferId).filter(this.filterExisty)
  }

  async getItems (dateFilter?: TransfersDateFilter): Promise<Transfer[]> {
    const transferIds = await this.getTransferIds(dateFilter)
    return this.getMultipleTransfersByTransferIds(transferIds)
  }

  async getMultipleTransfersByTransferIds (transferIds: string[]) {
    const batchedItems = await this.batchGetByIds(transferIds)
    const transfers = batchedItems.map(this.normalizeItem)
    const items = transfers.sort(this.sortItems)
    this.logger.info(`items length: ${items.length}`)

    return items
  }

  async getTransfers (dateFilter?: TransfersDateFilter): Promise<Transfer[]> {
    await this.tilReady()
    return await this.getItems(dateFilter)
  }

  // gets only transfers within range: now - 1 week ago
  async getTransfersFromWeek () {
    await this.tilReady()
    const fromUnix = Math.floor((Date.now() - OneWeekMs) / 1000)
    return await this.getTransfers({
      fromUnix
    })
  }

  async getTransfersWithTransferRootHash (transferRootHash: string) {
    await this.tilReady()
    const kv = await this.subDbRootHashes.getFilteredKeyValues(transferRootHash)
    const unsortedTransferIds = kv.map(this.filterValueTransferId).filter(this.filterExisty)
    const items = await this.batchGetByIds(unsortedTransferIds)
    const sortedTransfers = items.sort(this.sortItems).filter(this.filterExisty)
    return sortedTransfers
  }

  async getUncommittedTransfers (
    filter: GetItemsFilter = {}
  ): Promise<UncommittedTransfer[]> {
    const transfers: Transfer[] = await this.getTransfersFromWeek()
    const filtered = transfers.filter(item => {
      if (!this.isRouteOk(filter, item)) {
        return false
      }

      return (
        item.transferId &&
        !item.transferRootId &&
        item.transferSentTxHash &&
        !item.committed
      )
    })

    return filtered as UncommittedTransfer[]
  }

  async getUnbondedSentTransfers (
    filter: GetItemsFilter = {}
  ): Promise<UnbondedSentTransfer[]> {
    const transfers: Transfer[] = await this.getTransfersFromWeek()
    const isEthToken = this.prefix?.startsWith('ETH')
    const filtered = transfers.filter(item => {
      if (!item?.transferId) {
        return false
      }

      if (!this.isRouteOk(filter, item)) {
        return false
      }

      if (item.isNotFound) {
        return false
      }

      let timestampOk = true
      if (item.bondWithdrawalAttemptedAt) {
        if (TxError.BonderFeeTooLow === item.withdrawalBondTxError) {
          const delay = TxRetryDelayMs + ((1 << item.withdrawalBondBackoffIndex!) * 60 * 1000) // eslint-disable-line
          // TODO: use `sentTransferTimestamp` once it's added to db

          // don't attempt to bond withdrawals after a week
          if (delay > OneWeekMs) {
            return false
          }
          timestampOk = item.bondWithdrawalAttemptedAt + delay < Date.now()
        } else {
          timestampOk = item.bondWithdrawalAttemptedAt + TxRetryDelayMs < Date.now()
        }
      }

      return (
        item.transferId &&
        item.transferSentTimestamp &&
        !item.withdrawalBonded &&
        item.transferSentTxHash &&
        item.isBondable &&
        !item.isTransferSpent &&
        timestampOk
      )
    })

    const sorted = isEthToken ? filtered.sort(this.prioritizeSortItems) : filtered

    return sorted as UnbondedSentTransfer[]
  }

  async getUnrelayedSentTransfers (
    filter: GetItemsFilter = {}
  ): Promise<UnrelayedSentTransfer[]> {
    const transfers: Transfer[] = await this.getTransfersFromWeek()
    const filtered = transfers.filter(item => {
      if (!item?.transferId) {
        return false
      }

      if (!this.isRouteOk(filter, item)) {
        return false
      }

      if (item.isNotFound) {
        return false
      }

      if (item?.sourceChainSlug !== Chain.Ethereum) {
        return false
      }

      if (!item?.destinationChainSlug) {
        return false
      }

      if (!RelayableChains.includes(item.destinationChainSlug)) {
        return false
      }

      if (!item.transferSentTimestamp) {
        return false
      }

      let timestampOk = true
      if (item.relayAttemptedAt) {
        if (TxError.RelayerFeeTooLow === item.relayTxError) {
          const delay = TxRetryDelayMs + ((1 << item.relayBackoffIndex!) * 60 * 1000) // eslint-disable-line
          // TODO: use `sentTransferTimestamp` once it's added to db

          // don't attempt to relay after a week
          if (delay > OneWeekMs) {
            return false
          }
          timestampOk = item.relayAttemptedAt + delay < Date.now()
        } else {
          timestampOk = item.relayAttemptedAt + TxRetryDelayMs < Date.now()
        }
      }

      return (
        item.transferId &&
        item.transferSentTimestamp &&
        !item.transferRelayed &&
        item.transferSentTxHash &&
        item.isRelayable &&
        !item.isRelayed &&
        !item.transferFromL1Complete &&
        item.transferSentLogIndex &&
        item.transferSentTimestamp &&
        timestampOk
      )
    })

    return filtered as UnrelayedSentTransfer[]
  }

  async getIncompleteItems (
    filter: GetItemsFilter = {}
  ) {
    const kv = await this.subDbIncompletes.getKeyValues()
    const transferIds = kv.map(this.filterValueTransferId).filter(this.filterExisty)
    if (!transferIds.length) {
      return []
    }
    const batchedItems = await this.batchGetByIds(transferIds)
    const transfers = batchedItems.map(this.normalizeItem)

    return transfers.filter((item: any) => {
      if (filter.sourceChainId && item.sourceChainId) {
        if (filter.sourceChainId !== item.sourceChainId) {
          return false
        }
      }

      if (item.isNotFound) {
        return false
      }

      return this.subDbIncompletes.isItemIncomplete(item)
    })
  }
}

export default TransfersDb<|MERGE_RESOLUTION|>--- conflicted
+++ resolved
@@ -1,13 +1,8 @@
 import BaseDb, { KeyFilter } from './BaseDb'
 import chainIdToSlug from 'src/utils/chainIdToSlug'
 import { BigNumber } from 'ethers'
-<<<<<<< HEAD
-import { OneWeekMs, TxError } from 'src/constants'
+import { Chain, OneWeekMs, RelayableChains, TxError } from 'src/constants'
 import { TxRetryDelayMs } from 'src/config'
-=======
-import { Chain, OneWeekMs, RelayableChains, TxError } from 'src/constants'
-import { TxRetryDelayMs, nitroStartTimestamp } from 'src/config'
->>>>>>> 9704135f
 import { normalizeDbItem } from './utils'
 
 interface BaseTransfer {
