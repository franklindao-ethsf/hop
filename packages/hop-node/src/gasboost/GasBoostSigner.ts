import GasBoostTransactionFactory, { Options } from './GasBoostTransactionFactory'
import Logger from 'src/logger'
import MemoryStore from './MemoryStore'
import Store from './Store'
import getProviderChainSlug from 'src/utils/getProviderChainSlug'
import wait from 'src/utils/wait'
import { Mutex } from 'async-mutex'
import { NonceTooLowError } from 'src/types/error'
import { Notifier } from 'src/notifier'
import { Signer, Wallet, providers } from 'ethers'
import { hostname } from 'src/config'

class GasBoostSigner extends Wallet {
  store: Store
  items: string[] = []
  lastTxSentTimestamp: number = 0
  delayBetweenTxsMs: number = 7 * 1000
  chainSlug: string
  gTxFactory: GasBoostTransactionFactory
  signer: Signer
  pollMs: number
  logger: Logger
  notifier: Notifier
  mutex: Mutex
  ready: boolean = false

  constructor (privateKey: string, provider?: providers.Provider, store: Store = new MemoryStore(), options: Partial<Options> = {}) {
    super(privateKey, provider)
    this.signer = new Wallet(privateKey, provider)
    if (store != null) {
      this.store = store
    }
    const chainSlug = getProviderChainSlug(this.signer.provider)
    if (!chainSlug) {
      throw new Error('chain slug not found for contract provider')
    }
    this.chainSlug = chainSlug
    this.mutex = new Mutex()
    this.gTxFactory = new GasBoostTransactionFactory(this.signer)
    const tag = 'GasBoostSigner'
    const prefix = `${this.chainSlug}`
    this.logger = new Logger({
      tag,
      prefix
    })
    this.notifier = new Notifier(
      `GasBoostSigner, label: ${prefix}, host: ${hostname}`
    )
    this.setOptions(options)
    this.init()
      .catch((err: Error) => this.logger.error('init error:', err))
      .finally(async () => {
        const nonce = await this.getDbNonce()
        this.logger.debug('ready')
        this.logger.debug(`current nonce: ${nonce}`)
        this.ready = true
      })
  }

  private async init () {
    await this.setLatestNonce()
  }

  protected async tilReady (): Promise<boolean> {
    if (this.ready) {
      return true
    }

    await wait(100)
    return await this.tilReady()
  }

  private async setLatestNonce () {
    const onChainNonce = await this.getOnChainNonce()
    await this.setDbNonce(onChainNonce)
  }

  // this is a required ethers Signer method
  async sendTransaction (tx: providers.TransactionRequest): Promise<providers.TransactionResponse> {
    await this.tilReady()
    return await this.mutex.runExclusive(async () => {
      this.logger.debug(`unlocked tx: ${JSON.stringify(tx)}`)
      return await this._sendTransaction(tx)
    })
  }

  async _sendTransaction (tx: providers.TransactionRequest): Promise<providers.TransactionResponse> {
<<<<<<< HEAD
    const nonce = await this.getNonce()
=======
    const nonce = await this.getDbNonce()
>>>>>>> c808a8ec
    if (!tx.nonce) {
      tx.nonce = nonce
    }
    const gTx = this.gTxFactory.createTransaction(tx)
    await gTx.save()
    try {
      await gTx.send()
    } catch (err) {
      // if nonce too low then we still want to increment the tracked nonce
      // before throwing error
      if (err instanceof NonceTooLowError) {
        await this.incNonce()
        const newNonce = await this.getDbNonce()
        this.logger.debug(`increment for NonceTooLowError. new nonce ${newNonce}`)
      }
      throw err
    }
    await this.incNonce()
    this.lastTxSentTimestamp = Date.now()
    return gTx
  }

  private async getOnChainNonce () {
    return this.signer.getTransactionCount('pending')
  }

  private async getDbNonce () {
    const item = await this.store.getItem('nonce')
    return item?.nonce ?? 0
  }

  private async incNonce () {
    let nonce = await this.getDbNonce()
    nonce++
    await this.setDbNonce(nonce)
  }

  private async setDbNonce (nonce: number) {
    await this.store.updateItem('nonce', { nonce })
  }

  setPollMs (pollMs: number) {
    this.setOptions({
      pollMs
    })
  }

  setTimeTilBoostMs (timeTilBoostMs: number) {
    this.setOptions({
      timeTilBoostMs
    })
  }

  setGasPriceMultiplier (gasPriceMultiplier: number) {
    this.setOptions({
      gasPriceMultiplier
    })
  }

  setMaxGasPriceGwei (maxGasPriceGwei: number) {
    this.setOptions({
      maxGasPriceGwei
    })
  }

  setMinPriorityFeePerGas (minPriorityFeePerGas: number) {
    this.setOptions({
      minPriorityFeePerGas
    })
  }

  setPriorityFeePerGasCap (priorityFeePerGasCap: number) {
    this.setOptions({
      priorityFeePerGasCap
    })
  }

  setOptions (options: Partial<Options> = {}): void {
    this.logger.debug('options:', JSON.stringify(options))
    this.gTxFactory.setOptions(options)
  }
}

export default GasBoostSigner<|MERGE_RESOLUTION|>--- conflicted
+++ resolved
@@ -85,11 +85,7 @@
   }
 
   async _sendTransaction (tx: providers.TransactionRequest): Promise<providers.TransactionResponse> {
-<<<<<<< HEAD
-    const nonce = await this.getNonce()
-=======
     const nonce = await this.getDbNonce()
->>>>>>> c808a8ec
     if (!tx.nonce) {
       tx.nonce = nonce
     }
