--- conflicted
+++ resolved
@@ -2,13 +2,8 @@
 
 class Example {
   counter = 0
-<<<<<<< HEAD
-  foo = rateLimitRetry(async () => {
-    return await new Promise((resolve, reject) => {
-=======
   triggerRateLimitError= rateLimitRetry(async () => {
     return new Promise((resolve, reject) => {
->>>>>>> da8b1742
       setTimeout(() => {
         this.counter++
         if (this.counter < 2) {
